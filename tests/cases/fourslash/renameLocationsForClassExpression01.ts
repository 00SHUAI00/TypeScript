--- conflicted
+++ resolved
@@ -1,47 +1,27 @@
-/// <reference path='fourslash.ts'/>
-
-////class Foo {
-////}
-////
-<<<<<<< HEAD
-//////The class expression Foo
-=======
->>>>>>> 42168e39
-////var x = class [|Foo|] {
-////    doIt() {
-////        return [|Foo|];
-////    }
-////
-////    static doItStatically() {
-<<<<<<< HEAD
-////        return [|Foo|].y;
-=======
-////        return [|Foo|];
->>>>>>> 42168e39
-////    }
-////} 
-////
-////var y = class {
-////   getSomeName() {
-////      return Foo
-////   }
-////}
-////var z = class Foo {}
-
-<<<<<<< HEAD
-let ranges = test.ranges()
-for (let range of ranges) {
-    goTo.position(range.start);
-=======
-
-// TODO (yuit): Fix up this test when class expressions are supported.
-//              Just uncomment the below, remove the marker, and add the
-//              appropriate ranges in the test itself.
-
-let ranges = test.ranges()
-for (let range of ranges) {
-    goTo.position(range.start);
-
->>>>>>> 42168e39
-    verify.renameLocations(/*findInStrings*/ false, /*findInComments*/ false);
+/// <reference path='fourslash.ts'/>
+
+////class Foo {
+////}
+////
+////var x = class [|Foo|] {
+////    doIt() {
+////        return [|Foo|];
+////    }
+////
+////    static doItStatically() {
+////        return [|Foo|].y;
+////    }
+////} 
+////
+////var y = class {
+////   getSomeName() {
+////      return Foo
+////   }
+////}
+////var z = class Foo {}
+
+let ranges = test.ranges()
+for (let range of ranges) {
+    goTo.position(range.start);
+    verify.renameLocations(/*findInStrings*/ false, /*findInComments*/ false);
 }