// @noImplicitReferences: true
// @traceResolution: true
// @currentDirectory: /
<<<<<<< HEAD
=======
// @typeRoots: types
>>>>>>> b8074872

// Secondary references may not be duplicated if they disagree in content

// @filename: /node_modules/foo/index.d.ts
/// <reference types="alpha" />
declare var foo: any;

// @filename: /node_modules/foo/node_modules/alpha/index.d.ts
declare var alpha: any;

// @filename: /node_modules/bar/index.d.ts
/// <reference types="alpha" />
declare var bar: any;

// @filename: /node_modules/bar/node_modules/alpha/index.d.ts
declare var alpha: {};

// @filename: /src/root.ts
/// <reference types="foo" />
/// <reference types="bar" />
<|MERGE_RESOLUTION|>--- conflicted
+++ resolved
@@ -1,27 +1,24 @@
-// @noImplicitReferences: true
-// @traceResolution: true
-// @currentDirectory: /
-<<<<<<< HEAD
-=======
-// @typeRoots: types
->>>>>>> b8074872
-
-// Secondary references may not be duplicated if they disagree in content
-
-// @filename: /node_modules/foo/index.d.ts
-/// <reference types="alpha" />
-declare var foo: any;
-
-// @filename: /node_modules/foo/node_modules/alpha/index.d.ts
-declare var alpha: any;
-
-// @filename: /node_modules/bar/index.d.ts
-/// <reference types="alpha" />
-declare var bar: any;
-
-// @filename: /node_modules/bar/node_modules/alpha/index.d.ts
-declare var alpha: {};
-
-// @filename: /src/root.ts
-/// <reference types="foo" />
-/// <reference types="bar" />
+// @noImplicitReferences: true
+// @traceResolution: true
+// @currentDirectory: /
+// @typeRoots: types
+
+// Secondary references may not be duplicated if they disagree in content
+
+// @filename: /node_modules/foo/index.d.ts
+/// <reference types="alpha" />
+declare var foo: any;
+
+// @filename: /node_modules/foo/node_modules/alpha/index.d.ts
+declare var alpha: any;
+
+// @filename: /node_modules/bar/index.d.ts
+/// <reference types="alpha" />
+declare var bar: any;
+
+// @filename: /node_modules/bar/node_modules/alpha/index.d.ts
+declare var alpha: {};
+
+// @filename: /src/root.ts
+/// <reference types="foo" />
+/// <reference types="bar" />