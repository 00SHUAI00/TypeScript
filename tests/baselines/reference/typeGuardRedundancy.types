=== tests/cases/conformance/expressions/typeGuards/typeGuardRedundancy.ts ===
var x: string|number;
>x : string | number

var r1 = typeof x === "string" && typeof x === "string" ? x.substr : x.toFixed;
>r1 : (from: number, length?: number) => string
>typeof x === "string" && typeof x === "string" ? x.substr : x.toFixed : (from: number, length?: number) => string
>typeof x === "string" && typeof x === "string" : boolean
>typeof x === "string" : boolean
>typeof x : string
>x : string | number
>"string" : "string"
>typeof x === "string" : boolean
>typeof x : string
>x : string
>"string" : "string"
>x.substr : (from: number, length?: number) => string
>x : string
>substr : (from: number, length?: number) => string
>x.toFixed : (fractionDigits?: number) => string
>x : number
>toFixed : (fractionDigits?: number) => string

var r2 = !(typeof x === "string" && typeof x === "string") ? x.toFixed : x.substr;
>r2 : (fractionDigits?: number) => string
>!(typeof x === "string" && typeof x === "string") ? x.toFixed : x.substr : (fractionDigits?: number) => string
>!(typeof x === "string" && typeof x === "string") : boolean
>(typeof x === "string" && typeof x === "string") : boolean
>typeof x === "string" && typeof x === "string" : boolean
>typeof x === "string" : boolean
>typeof x : string
>x : string | number
>"string" : "string"
>typeof x === "string" : boolean
>typeof x : string
>x : string
>"string" : "string"
>x.toFixed : (fractionDigits?: number) => string
>x : number
>toFixed : (fractionDigits?: number) => string
>x.substr : (from: number, length?: number) => string
>x : string
>substr : (from: number, length?: number) => string

var r3 = typeof x === "string" || typeof x === "string" ? x.substr : x.toFixed;
>r3 : (from: number, length?: number) => string
>typeof x === "string" || typeof x === "string" ? x.substr : x.toFixed : (from: number, length?: number) => string
>typeof x === "string" || typeof x === "string" : boolean
>typeof x === "string" : boolean
>typeof x : string
<<<<<<< HEAD
>x : string | number
>"string" : "string"
=======
>x : number | string
>"string" : string
>>>>>>> cdf4cded
>typeof x === "string" : boolean
>typeof x : string
>x : number
>"string" : "string"
>x.substr : (from: number, length?: number) => string
>x : string
>substr : (from: number, length?: number) => string
>x.toFixed : (fractionDigits?: number) => string
>x : number
>toFixed : (fractionDigits?: number) => string

var r4 = !(typeof x === "string" || typeof x === "string") ? x.toFixed : x.substr;
>r4 : (fractionDigits?: number) => string
>!(typeof x === "string" || typeof x === "string") ? x.toFixed : x.substr : (fractionDigits?: number) => string
>!(typeof x === "string" || typeof x === "string") : boolean
>(typeof x === "string" || typeof x === "string") : boolean
>typeof x === "string" || typeof x === "string" : boolean
>typeof x === "string" : boolean
>typeof x : string
>x : string | number
>"string" : "string"
>typeof x === "string" : boolean
>typeof x : string
>x : number
>"string" : "string"
>x.toFixed : (fractionDigits?: number) => string
>x : number
>toFixed : (fractionDigits?: number) => string
>x.substr : (from: number, length?: number) => string
>x : string
>substr : (from: number, length?: number) => string

<|MERGE_RESOLUTION|>--- conflicted
+++ resolved
@@ -1,89 +1,84 @@
-=== tests/cases/conformance/expressions/typeGuards/typeGuardRedundancy.ts ===
-var x: string|number;
->x : string | number
-
-var r1 = typeof x === "string" && typeof x === "string" ? x.substr : x.toFixed;
->r1 : (from: number, length?: number) => string
->typeof x === "string" && typeof x === "string" ? x.substr : x.toFixed : (from: number, length?: number) => string
->typeof x === "string" && typeof x === "string" : boolean
->typeof x === "string" : boolean
->typeof x : string
->x : string | number
->"string" : "string"
->typeof x === "string" : boolean
->typeof x : string
->x : string
->"string" : "string"
->x.substr : (from: number, length?: number) => string
->x : string
->substr : (from: number, length?: number) => string
->x.toFixed : (fractionDigits?: number) => string
->x : number
->toFixed : (fractionDigits?: number) => string
-
-var r2 = !(typeof x === "string" && typeof x === "string") ? x.toFixed : x.substr;
->r2 : (fractionDigits?: number) => string
->!(typeof x === "string" && typeof x === "string") ? x.toFixed : x.substr : (fractionDigits?: number) => string
->!(typeof x === "string" && typeof x === "string") : boolean
->(typeof x === "string" && typeof x === "string") : boolean
->typeof x === "string" && typeof x === "string" : boolean
->typeof x === "string" : boolean
->typeof x : string
->x : string | number
->"string" : "string"
->typeof x === "string" : boolean
->typeof x : string
->x : string
->"string" : "string"
->x.toFixed : (fractionDigits?: number) => string
->x : number
->toFixed : (fractionDigits?: number) => string
->x.substr : (from: number, length?: number) => string
->x : string
->substr : (from: number, length?: number) => string
-
-var r3 = typeof x === "string" || typeof x === "string" ? x.substr : x.toFixed;
->r3 : (from: number, length?: number) => string
->typeof x === "string" || typeof x === "string" ? x.substr : x.toFixed : (from: number, length?: number) => string
->typeof x === "string" || typeof x === "string" : boolean
->typeof x === "string" : boolean
->typeof x : string
-<<<<<<< HEAD
->x : string | number
->"string" : "string"
-=======
->x : number | string
->"string" : string
->>>>>>> cdf4cded
->typeof x === "string" : boolean
->typeof x : string
->x : number
->"string" : "string"
->x.substr : (from: number, length?: number) => string
->x : string
->substr : (from: number, length?: number) => string
->x.toFixed : (fractionDigits?: number) => string
->x : number
->toFixed : (fractionDigits?: number) => string
-
-var r4 = !(typeof x === "string" || typeof x === "string") ? x.toFixed : x.substr;
->r4 : (fractionDigits?: number) => string
->!(typeof x === "string" || typeof x === "string") ? x.toFixed : x.substr : (fractionDigits?: number) => string
->!(typeof x === "string" || typeof x === "string") : boolean
->(typeof x === "string" || typeof x === "string") : boolean
->typeof x === "string" || typeof x === "string" : boolean
->typeof x === "string" : boolean
->typeof x : string
->x : string | number
->"string" : "string"
->typeof x === "string" : boolean
->typeof x : string
->x : number
->"string" : "string"
->x.toFixed : (fractionDigits?: number) => string
->x : number
->toFixed : (fractionDigits?: number) => string
->x.substr : (from: number, length?: number) => string
->x : string
->substr : (from: number, length?: number) => string
-
+=== tests/cases/conformance/expressions/typeGuards/typeGuardRedundancy.ts ===
+var x: string|number;
+>x : string | number
+
+var r1 = typeof x === "string" && typeof x === "string" ? x.substr : x.toFixed;
+>r1 : (from: number, length?: number) => string
+>typeof x === "string" && typeof x === "string" ? x.substr : x.toFixed : (from: number, length?: number) => string
+>typeof x === "string" && typeof x === "string" : boolean
+>typeof x === "string" : boolean
+>typeof x : string
+>x : string | number
+>"string" : "string"
+>typeof x === "string" : boolean
+>typeof x : string
+>x : string
+>"string" : "string"
+>x.substr : (from: number, length?: number) => string
+>x : string
+>substr : (from: number, length?: number) => string
+>x.toFixed : (fractionDigits?: number) => string
+>x : number
+>toFixed : (fractionDigits?: number) => string
+
+var r2 = !(typeof x === "string" && typeof x === "string") ? x.toFixed : x.substr;
+>r2 : (fractionDigits?: number) => string
+>!(typeof x === "string" && typeof x === "string") ? x.toFixed : x.substr : (fractionDigits?: number) => string
+>!(typeof x === "string" && typeof x === "string") : boolean
+>(typeof x === "string" && typeof x === "string") : boolean
+>typeof x === "string" && typeof x === "string" : boolean
+>typeof x === "string" : boolean
+>typeof x : string
+>x : string | number
+>"string" : "string"
+>typeof x === "string" : boolean
+>typeof x : string
+>x : string
+>"string" : "string"
+>x.toFixed : (fractionDigits?: number) => string
+>x : number
+>toFixed : (fractionDigits?: number) => string
+>x.substr : (from: number, length?: number) => string
+>x : string
+>substr : (from: number, length?: number) => string
+
+var r3 = typeof x === "string" || typeof x === "string" ? x.substr : x.toFixed;
+>r3 : (from: number, length?: number) => string
+>typeof x === "string" || typeof x === "string" ? x.substr : x.toFixed : (from: number, length?: number) => string
+>typeof x === "string" || typeof x === "string" : boolean
+>typeof x === "string" : boolean
+>typeof x : string
+>x : number | string
+>"string" : "string"
+>typeof x === "string" : boolean
+>typeof x : string
+>x : number
+>"string" : "string"
+>x.substr : (from: number, length?: number) => string
+>x : string
+>substr : (from: number, length?: number) => string
+>x.toFixed : (fractionDigits?: number) => string
+>x : number
+>toFixed : (fractionDigits?: number) => string
+
+var r4 = !(typeof x === "string" || typeof x === "string") ? x.toFixed : x.substr;
+>r4 : (fractionDigits?: number) => string
+>!(typeof x === "string" || typeof x === "string") ? x.toFixed : x.substr : (fractionDigits?: number) => string
+>!(typeof x === "string" || typeof x === "string") : boolean
+>(typeof x === "string" || typeof x === "string") : boolean
+>typeof x === "string" || typeof x === "string" : boolean
+>typeof x === "string" : boolean
+>typeof x : string
+>x : string | number
+>"string" : "string"
+>typeof x === "string" : boolean
+>typeof x : string
+>x : number
+>"string" : "string"
+>x.toFixed : (fractionDigits?: number) => string
+>x : number
+>toFixed : (fractionDigits?: number) => string
+>x.substr : (from: number, length?: number) => string
+>x : string
+>substr : (from: number, length?: number) => string
+