--- conflicted
+++ resolved
@@ -1,1539 +1,1091 @@
-=== tests/cases/compiler/promiseTypeStrictNull.ts ===
-declare var p: Promise<boolean>;
->p : Symbol(p, Decl(promiseTypeStrictNull.ts, 0, 11))
->Promise : Symbol(Promise, Decl(lib.es5.d.ts, --, --), Decl(lib.es2015.symbol.wellknown.d.ts, --, --), Decl(lib.es2015.promise.d.ts, --, --), Decl(lib.es2015.iterable.d.ts, --, --))
-
-<<<<<<< HEAD
-declare var x: any;
->x : Symbol(x, Decl(promiseTypeStrictNull.ts, 1, 11))
-=======
-const a = p.then();
->a : Symbol(a, Decl(promiseTypeStrictNull.ts, 2, 5))
->p.then : Symbol(Promise.then, Decl(lib.es5.d.ts, --, --), Decl(lib.es5.d.ts, --, --), Decl(lib.es5.d.ts, --, --), Decl(lib.es5.d.ts, --, --))
->p : Symbol(p, Decl(promiseTypeStrictNull.ts, 0, 11))
->then : Symbol(Promise.then, Decl(lib.es5.d.ts, --, --), Decl(lib.es5.d.ts, --, --), Decl(lib.es5.d.ts, --, --), Decl(lib.es5.d.ts, --, --))
-
-const b = p.then(b => 1);
->b : Symbol(b, Decl(promiseTypeStrictNull.ts, 3, 5))
->p.then : Symbol(Promise.then, Decl(lib.es5.d.ts, --, --), Decl(lib.es5.d.ts, --, --), Decl(lib.es5.d.ts, --, --), Decl(lib.es5.d.ts, --, --))
->p : Symbol(p, Decl(promiseTypeStrictNull.ts, 0, 11))
->then : Symbol(Promise.then, Decl(lib.es5.d.ts, --, --), Decl(lib.es5.d.ts, --, --), Decl(lib.es5.d.ts, --, --), Decl(lib.es5.d.ts, --, --))
->b : Symbol(b, Decl(promiseTypeStrictNull.ts, 3, 17))
-
-const c = p.then(b => 1, e => 'error');
->c : Symbol(c, Decl(promiseTypeStrictNull.ts, 4, 5))
->p.then : Symbol(Promise.then, Decl(lib.es5.d.ts, --, --), Decl(lib.es5.d.ts, --, --), Decl(lib.es5.d.ts, --, --), Decl(lib.es5.d.ts, --, --))
->p : Symbol(p, Decl(promiseTypeStrictNull.ts, 0, 11))
->then : Symbol(Promise.then, Decl(lib.es5.d.ts, --, --), Decl(lib.es5.d.ts, --, --), Decl(lib.es5.d.ts, --, --), Decl(lib.es5.d.ts, --, --))
->b : Symbol(b, Decl(promiseTypeStrictNull.ts, 4, 17))
->e : Symbol(e, Decl(promiseTypeStrictNull.ts, 4, 24))
-
-const d = p.then(b => 1, e => { });
->d : Symbol(d, Decl(promiseTypeStrictNull.ts, 5, 5))
->p.then : Symbol(Promise.then, Decl(lib.es5.d.ts, --, --), Decl(lib.es5.d.ts, --, --), Decl(lib.es5.d.ts, --, --), Decl(lib.es5.d.ts, --, --))
->p : Symbol(p, Decl(promiseTypeStrictNull.ts, 0, 11))
->then : Symbol(Promise.then, Decl(lib.es5.d.ts, --, --), Decl(lib.es5.d.ts, --, --), Decl(lib.es5.d.ts, --, --), Decl(lib.es5.d.ts, --, --))
->b : Symbol(b, Decl(promiseTypeStrictNull.ts, 5, 17))
->e : Symbol(e, Decl(promiseTypeStrictNull.ts, 5, 24))
-
-const e = p.then(b => 1, e => { throw Error(); });
->e : Symbol(e, Decl(promiseTypeStrictNull.ts, 6, 5))
->p.then : Symbol(Promise.then, Decl(lib.es5.d.ts, --, --), Decl(lib.es5.d.ts, --, --), Decl(lib.es5.d.ts, --, --), Decl(lib.es5.d.ts, --, --))
->p : Symbol(p, Decl(promiseTypeStrictNull.ts, 0, 11))
->then : Symbol(Promise.then, Decl(lib.es5.d.ts, --, --), Decl(lib.es5.d.ts, --, --), Decl(lib.es5.d.ts, --, --), Decl(lib.es5.d.ts, --, --))
->b : Symbol(b, Decl(promiseTypeStrictNull.ts, 6, 17))
->e : Symbol(e, Decl(promiseTypeStrictNull.ts, 6, 24))
->Error : Symbol(Error, Decl(lib.es5.d.ts, --, --), Decl(lib.es5.d.ts, --, --))
-
-const f = p.then(b => 1, e => Promise.reject(Error()));
->f : Symbol(f, Decl(promiseTypeStrictNull.ts, 7, 5))
->p.then : Symbol(Promise.then, Decl(lib.es5.d.ts, --, --), Decl(lib.es5.d.ts, --, --), Decl(lib.es5.d.ts, --, --), Decl(lib.es5.d.ts, --, --))
->p : Symbol(p, Decl(promiseTypeStrictNull.ts, 0, 11))
->then : Symbol(Promise.then, Decl(lib.es5.d.ts, --, --), Decl(lib.es5.d.ts, --, --), Decl(lib.es5.d.ts, --, --), Decl(lib.es5.d.ts, --, --))
->b : Symbol(b, Decl(promiseTypeStrictNull.ts, 7, 17))
->e : Symbol(e, Decl(promiseTypeStrictNull.ts, 7, 24))
->Promise.reject : Symbol(PromiseConstructor.reject, Decl(lib.es2015.promise.d.ts, --, --), Decl(lib.es2015.promise.d.ts, --, --))
->Promise : Symbol(Promise, Decl(lib.es5.d.ts, --, --), Decl(lib.es2015.symbol.wellknown.d.ts, --, --), Decl(lib.es2015.promise.d.ts, --, --), Decl(lib.es2015.iterable.d.ts, --, --))
->reject : Symbol(PromiseConstructor.reject, Decl(lib.es2015.promise.d.ts, --, --), Decl(lib.es2015.promise.d.ts, --, --))
->Error : Symbol(Error, Decl(lib.es5.d.ts, --, --), Decl(lib.es5.d.ts, --, --))
-
-const g = p.catch(e => 'error');
->g : Symbol(g, Decl(promiseTypeStrictNull.ts, 8, 5))
->p.catch : Symbol(Promise.catch, Decl(lib.es5.d.ts, --, --), Decl(lib.es5.d.ts, --, --))
->p : Symbol(p, Decl(promiseTypeStrictNull.ts, 0, 11))
->catch : Symbol(Promise.catch, Decl(lib.es5.d.ts, --, --), Decl(lib.es5.d.ts, --, --))
->e : Symbol(e, Decl(promiseTypeStrictNull.ts, 8, 18))
-
-const h = p.catch(e => { });
->h : Symbol(h, Decl(promiseTypeStrictNull.ts, 9, 5))
->p.catch : Symbol(Promise.catch, Decl(lib.es5.d.ts, --, --), Decl(lib.es5.d.ts, --, --))
->p : Symbol(p, Decl(promiseTypeStrictNull.ts, 0, 11))
->catch : Symbol(Promise.catch, Decl(lib.es5.d.ts, --, --), Decl(lib.es5.d.ts, --, --))
->e : Symbol(e, Decl(promiseTypeStrictNull.ts, 9, 18))
-
-const i = p.catch(e => { throw Error(); });
->i : Symbol(i, Decl(promiseTypeStrictNull.ts, 10, 5))
->p.catch : Symbol(Promise.catch, Decl(lib.es5.d.ts, --, --), Decl(lib.es5.d.ts, --, --))
->p : Symbol(p, Decl(promiseTypeStrictNull.ts, 0, 11))
->catch : Symbol(Promise.catch, Decl(lib.es5.d.ts, --, --), Decl(lib.es5.d.ts, --, --))
->e : Symbol(e, Decl(promiseTypeStrictNull.ts, 10, 18))
->Error : Symbol(Error, Decl(lib.es5.d.ts, --, --), Decl(lib.es5.d.ts, --, --))
-
-const j = p.catch(e => Promise.reject(Error()));
->j : Symbol(j, Decl(promiseTypeStrictNull.ts, 11, 5))
->p.catch : Symbol(Promise.catch, Decl(lib.es5.d.ts, --, --), Decl(lib.es5.d.ts, --, --))
->p : Symbol(p, Decl(promiseTypeStrictNull.ts, 0, 11))
->catch : Symbol(Promise.catch, Decl(lib.es5.d.ts, --, --), Decl(lib.es5.d.ts, --, --))
->e : Symbol(e, Decl(promiseTypeStrictNull.ts, 11, 18))
->Promise.reject : Symbol(PromiseConstructor.reject, Decl(lib.es2015.promise.d.ts, --, --), Decl(lib.es2015.promise.d.ts, --, --))
->Promise : Symbol(Promise, Decl(lib.es5.d.ts, --, --), Decl(lib.es2015.symbol.wellknown.d.ts, --, --), Decl(lib.es2015.promise.d.ts, --, --), Decl(lib.es2015.iterable.d.ts, --, --))
->reject : Symbol(PromiseConstructor.reject, Decl(lib.es2015.promise.d.ts, --, --), Decl(lib.es2015.promise.d.ts, --, --))
->Error : Symbol(Error, Decl(lib.es5.d.ts, --, --), Decl(lib.es5.d.ts, --, --))
->>>>>>> 87b780d6
-
-async function A() {
->A : Symbol(A, Decl(promiseTypeStrictNull.ts, 1, 19))
-
-    const a = await p;
->a : Symbol(a, Decl(promiseTypeStrictNull.ts, 4, 9))
->p : Symbol(p, Decl(promiseTypeStrictNull.ts, 0, 11))
-
-    return a;
->a : Symbol(a, Decl(promiseTypeStrictNull.ts, 4, 9))
-}
-
-async function B() {
->B : Symbol(B, Decl(promiseTypeStrictNull.ts, 6, 1))
-
-    const a = await p;
->a : Symbol(a, Decl(promiseTypeStrictNull.ts, 9, 9))
->p : Symbol(p, Decl(promiseTypeStrictNull.ts, 0, 11))
-
-    return 1;
-}
-
-async function C() {
->C : Symbol(C, Decl(promiseTypeStrictNull.ts, 11, 1))
-
-    try {
-        const a = await p;
->a : Symbol(a, Decl(promiseTypeStrictNull.ts, 15, 13))
->p : Symbol(p, Decl(promiseTypeStrictNull.ts, 0, 11))
-
-        return 1;
-    }
-    catch (e) {
->e : Symbol(e, Decl(promiseTypeStrictNull.ts, 18, 11))
-
-        return 'error';
-    }
-}
-
-async function D() {
->D : Symbol(D, Decl(promiseTypeStrictNull.ts, 21, 1))
-
-    try {
-        const a = await p;
->a : Symbol(a, Decl(promiseTypeStrictNull.ts, 25, 13))
->p : Symbol(p, Decl(promiseTypeStrictNull.ts, 0, 11))
-
-        return 1;
-    }
-    catch (e) {
->e : Symbol(e, Decl(promiseTypeStrictNull.ts, 28, 11))
-    }
-}
-
-async function E() {
->E : Symbol(E, Decl(promiseTypeStrictNull.ts, 30, 1))
-
-    try {
-        const a = await p;
->a : Symbol(a, Decl(promiseTypeStrictNull.ts, 34, 13))
->p : Symbol(p, Decl(promiseTypeStrictNull.ts, 0, 11))
-
-        return 1;
-    }
-    catch (e) {
->e : Symbol(e, Decl(promiseTypeStrictNull.ts, 37, 11))
-
-        throw Error();
->Error : Symbol(Error, Decl(lib.es5.d.ts, --, --), Decl(lib.es5.d.ts, --, --))
-    }
-}
-
-async function F() {
->F : Symbol(F, Decl(promiseTypeStrictNull.ts, 40, 1))
-
-    try {
-        const a = await p;
->a : Symbol(a, Decl(promiseTypeStrictNull.ts, 44, 13))
->p : Symbol(p, Decl(promiseTypeStrictNull.ts, 0, 11))
-
-        return 1;
-    }
-    catch (e) {
->e : Symbol(e, Decl(promiseTypeStrictNull.ts, 47, 11))
-
-        return Promise.reject(Error());
->Promise.reject : Symbol(PromiseConstructor.reject, Decl(lib.es2015.promise.d.ts, --, --), Decl(lib.es2015.promise.d.ts, --, --))
->Promise : Symbol(Promise, Decl(lib.es5.d.ts, --, --), Decl(lib.es2015.symbol.wellknown.d.ts, --, --), Decl(lib.es2015.promise.d.ts, --, --), Decl(lib.es2015.iterable.d.ts, --, --))
->reject : Symbol(PromiseConstructor.reject, Decl(lib.es2015.promise.d.ts, --, --), Decl(lib.es2015.promise.d.ts, --, --))
->Error : Symbol(Error, Decl(lib.es5.d.ts, --, --), Decl(lib.es5.d.ts, --, --))
-    }
-}
-
-async function G() {
->G : Symbol(G, Decl(promiseTypeStrictNull.ts, 50, 1))
-
-    try {
-        const a = await p;
->a : Symbol(a, Decl(promiseTypeStrictNull.ts, 54, 13))
->p : Symbol(p, Decl(promiseTypeStrictNull.ts, 0, 11))
-
-        return a;
->a : Symbol(a, Decl(promiseTypeStrictNull.ts, 54, 13))
-    }
-    catch (e) {
->e : Symbol(e, Decl(promiseTypeStrictNull.ts, 57, 11))
-
-        return;
-    }
-}
-
-async function H() {
->H : Symbol(H, Decl(promiseTypeStrictNull.ts, 60, 1))
-
-    try {
-        const a = await p;
->a : Symbol(a, Decl(promiseTypeStrictNull.ts, 64, 13))
->p : Symbol(p, Decl(promiseTypeStrictNull.ts, 0, 11))
-
-        return a;
->a : Symbol(a, Decl(promiseTypeStrictNull.ts, 64, 13))
-    }
-    catch (e) {
->e : Symbol(e, Decl(promiseTypeStrictNull.ts, 67, 11))
-
-        throw Error();
->Error : Symbol(Error, Decl(lib.es5.d.ts, --, --), Decl(lib.es5.d.ts, --, --))
-    }
-}
-
-async function I() {
->I : Symbol(I, Decl(promiseTypeStrictNull.ts, 70, 1))
-
-    try {
-        const a = await p;
->a : Symbol(a, Decl(promiseTypeStrictNull.ts, 74, 13))
->p : Symbol(p, Decl(promiseTypeStrictNull.ts, 0, 11))
-
-        return a;
->a : Symbol(a, Decl(promiseTypeStrictNull.ts, 74, 13))
-    }
-    catch (e) {
->e : Symbol(e, Decl(promiseTypeStrictNull.ts, 77, 11))
-
-        return Promise.reject(Error());
->Promise.reject : Symbol(PromiseConstructor.reject, Decl(lib.es2015.promise.d.ts, --, --), Decl(lib.es2015.promise.d.ts, --, --))
->Promise : Symbol(Promise, Decl(lib.es5.d.ts, --, --), Decl(lib.es2015.symbol.wellknown.d.ts, --, --), Decl(lib.es2015.promise.d.ts, --, --), Decl(lib.es2015.iterable.d.ts, --, --))
->reject : Symbol(PromiseConstructor.reject, Decl(lib.es2015.promise.d.ts, --, --), Decl(lib.es2015.promise.d.ts, --, --))
->Error : Symbol(Error, Decl(lib.es5.d.ts, --, --), Decl(lib.es5.d.ts, --, --))
-    }
-}
-
-// addresses github issue #4903:
-
-const p00 = p.catch();
-<<<<<<< HEAD
->p00 : Symbol(p00, Decl(promiseTypeStrictNull.ts, 84, 5))
->p.catch : Symbol(Promise.catch, Decl(lib.es2015.promise.d.ts, --, --))
->p : Symbol(p, Decl(promiseTypeStrictNull.ts, 0, 11))
->catch : Symbol(Promise.catch, Decl(lib.es2015.promise.d.ts, --, --))
-
-const p01 = p.then();
->p01 : Symbol(p01, Decl(promiseTypeStrictNull.ts, 85, 5))
->p.then : Symbol(Promise.then, Decl(lib.es2015.promise.d.ts, --, --))
->p : Symbol(p, Decl(promiseTypeStrictNull.ts, 0, 11))
->then : Symbol(Promise.then, Decl(lib.es2015.promise.d.ts, --, --))
-
-const p10 = p.catch(undefined);
->p10 : Symbol(p10, Decl(promiseTypeStrictNull.ts, 87, 5))
->p.catch : Symbol(Promise.catch, Decl(lib.es2015.promise.d.ts, --, --))
->p : Symbol(p, Decl(promiseTypeStrictNull.ts, 0, 11))
->catch : Symbol(Promise.catch, Decl(lib.es2015.promise.d.ts, --, --))
->undefined : Symbol(undefined)
-
-const p11 = p.catch(null);
->p11 : Symbol(p11, Decl(promiseTypeStrictNull.ts, 88, 5))
->p.catch : Symbol(Promise.catch, Decl(lib.es2015.promise.d.ts, --, --))
->p : Symbol(p, Decl(promiseTypeStrictNull.ts, 0, 11))
->catch : Symbol(Promise.catch, Decl(lib.es2015.promise.d.ts, --, --))
-
-const p12 = p.catch(() => 1);
->p12 : Symbol(p12, Decl(promiseTypeStrictNull.ts, 89, 5))
->p.catch : Symbol(Promise.catch, Decl(lib.es2015.promise.d.ts, --, --))
->p : Symbol(p, Decl(promiseTypeStrictNull.ts, 0, 11))
->catch : Symbol(Promise.catch, Decl(lib.es2015.promise.d.ts, --, --))
-
-const p13 = p.catch(() => x);
->p13 : Symbol(p13, Decl(promiseTypeStrictNull.ts, 90, 5))
->p.catch : Symbol(Promise.catch, Decl(lib.es2015.promise.d.ts, --, --))
->p : Symbol(p, Decl(promiseTypeStrictNull.ts, 0, 11))
->catch : Symbol(Promise.catch, Decl(lib.es2015.promise.d.ts, --, --))
->x : Symbol(x, Decl(promiseTypeStrictNull.ts, 1, 11))
-
-const p14 = p.catch(() => undefined);
->p14 : Symbol(p14, Decl(promiseTypeStrictNull.ts, 91, 5))
->p.catch : Symbol(Promise.catch, Decl(lib.es2015.promise.d.ts, --, --))
->p : Symbol(p, Decl(promiseTypeStrictNull.ts, 0, 11))
->catch : Symbol(Promise.catch, Decl(lib.es2015.promise.d.ts, --, --))
->undefined : Symbol(undefined)
-
-const p15 = p.catch(() => null);
->p15 : Symbol(p15, Decl(promiseTypeStrictNull.ts, 92, 5))
->p.catch : Symbol(Promise.catch, Decl(lib.es2015.promise.d.ts, --, --))
->p : Symbol(p, Decl(promiseTypeStrictNull.ts, 0, 11))
->catch : Symbol(Promise.catch, Decl(lib.es2015.promise.d.ts, --, --))
-
-const p16 = p.catch(() => {});
->p16 : Symbol(p16, Decl(promiseTypeStrictNull.ts, 93, 5))
->p.catch : Symbol(Promise.catch, Decl(lib.es2015.promise.d.ts, --, --))
->p : Symbol(p, Decl(promiseTypeStrictNull.ts, 0, 11))
->catch : Symbol(Promise.catch, Decl(lib.es2015.promise.d.ts, --, --))
-
-const p17 = p.catch(() => {throw 1});
->p17 : Symbol(p17, Decl(promiseTypeStrictNull.ts, 94, 5))
->p.catch : Symbol(Promise.catch, Decl(lib.es2015.promise.d.ts, --, --))
->p : Symbol(p, Decl(promiseTypeStrictNull.ts, 0, 11))
->catch : Symbol(Promise.catch, Decl(lib.es2015.promise.d.ts, --, --))
-
-const p18 = p.catch(() => Promise.reject(1));
->p18 : Symbol(p18, Decl(promiseTypeStrictNull.ts, 95, 5))
->p.catch : Symbol(Promise.catch, Decl(lib.es2015.promise.d.ts, --, --))
->p : Symbol(p, Decl(promiseTypeStrictNull.ts, 0, 11))
->catch : Symbol(Promise.catch, Decl(lib.es2015.promise.d.ts, --, --))
-=======
->p00 : Symbol(p00, Decl(promiseTypeStrictNull.ts, 96, 5))
->p.catch : Symbol(Promise.catch, Decl(lib.es5.d.ts, --, --), Decl(lib.es5.d.ts, --, --))
->p : Symbol(p, Decl(promiseTypeStrictNull.ts, 0, 11))
->catch : Symbol(Promise.catch, Decl(lib.es5.d.ts, --, --), Decl(lib.es5.d.ts, --, --))
-
-const p01 = p.catch(undefined);
->p01 : Symbol(p01, Decl(promiseTypeStrictNull.ts, 97, 5))
->p.catch : Symbol(Promise.catch, Decl(lib.es5.d.ts, --, --), Decl(lib.es5.d.ts, --, --))
->p : Symbol(p, Decl(promiseTypeStrictNull.ts, 0, 11))
->catch : Symbol(Promise.catch, Decl(lib.es5.d.ts, --, --), Decl(lib.es5.d.ts, --, --))
->undefined : Symbol(undefined)
-
-const p07 = p.catch(null);
->p07 : Symbol(p07, Decl(promiseTypeStrictNull.ts, 98, 5))
->p.catch : Symbol(Promise.catch, Decl(lib.es5.d.ts, --, --), Decl(lib.es5.d.ts, --, --))
->p : Symbol(p, Decl(promiseTypeStrictNull.ts, 0, 11))
->catch : Symbol(Promise.catch, Decl(lib.es5.d.ts, --, --), Decl(lib.es5.d.ts, --, --))
-
-const p02 = p.catch(() => 1);
->p02 : Symbol(p02, Decl(promiseTypeStrictNull.ts, 99, 5))
->p.catch : Symbol(Promise.catch, Decl(lib.es5.d.ts, --, --), Decl(lib.es5.d.ts, --, --))
->p : Symbol(p, Decl(promiseTypeStrictNull.ts, 0, 11))
->catch : Symbol(Promise.catch, Decl(lib.es5.d.ts, --, --), Decl(lib.es5.d.ts, --, --))
-
-const p03 = p.catch(() => {});
->p03 : Symbol(p03, Decl(promiseTypeStrictNull.ts, 100, 5))
->p.catch : Symbol(Promise.catch, Decl(lib.es5.d.ts, --, --), Decl(lib.es5.d.ts, --, --))
->p : Symbol(p, Decl(promiseTypeStrictNull.ts, 0, 11))
->catch : Symbol(Promise.catch, Decl(lib.es5.d.ts, --, --), Decl(lib.es5.d.ts, --, --))
-
-const p04 = p.catch(() => {throw 1});
->p04 : Symbol(p04, Decl(promiseTypeStrictNull.ts, 101, 5))
->p.catch : Symbol(Promise.catch, Decl(lib.es5.d.ts, --, --), Decl(lib.es5.d.ts, --, --))
->p : Symbol(p, Decl(promiseTypeStrictNull.ts, 0, 11))
->catch : Symbol(Promise.catch, Decl(lib.es5.d.ts, --, --), Decl(lib.es5.d.ts, --, --))
-
-const p05 = p.catch(() => Promise.reject(1));
->p05 : Symbol(p05, Decl(promiseTypeStrictNull.ts, 102, 5))
->p.catch : Symbol(Promise.catch, Decl(lib.es5.d.ts, --, --), Decl(lib.es5.d.ts, --, --))
->p : Symbol(p, Decl(promiseTypeStrictNull.ts, 0, 11))
->catch : Symbol(Promise.catch, Decl(lib.es5.d.ts, --, --), Decl(lib.es5.d.ts, --, --))
->>>>>>> 87b780d6
->Promise.reject : Symbol(PromiseConstructor.reject, Decl(lib.es2015.promise.d.ts, --, --), Decl(lib.es2015.promise.d.ts, --, --))
->Promise : Symbol(Promise, Decl(lib.es5.d.ts, --, --), Decl(lib.es2015.symbol.wellknown.d.ts, --, --), Decl(lib.es2015.promise.d.ts, --, --), Decl(lib.es2015.iterable.d.ts, --, --))
->reject : Symbol(PromiseConstructor.reject, Decl(lib.es2015.promise.d.ts, --, --), Decl(lib.es2015.promise.d.ts, --, --))
-
-<<<<<<< HEAD
-const p19 = p.catch(() => Promise.resolve(1));
->p19 : Symbol(p19, Decl(promiseTypeStrictNull.ts, 96, 5))
->p.catch : Symbol(Promise.catch, Decl(lib.es2015.promise.d.ts, --, --))
->p : Symbol(p, Decl(promiseTypeStrictNull.ts, 0, 11))
->catch : Symbol(Promise.catch, Decl(lib.es2015.promise.d.ts, --, --))
-=======
-const p06 = p.catch(() => Promise.resolve(1));
->p06 : Symbol(p06, Decl(promiseTypeStrictNull.ts, 103, 5))
->p.catch : Symbol(Promise.catch, Decl(lib.es5.d.ts, --, --), Decl(lib.es5.d.ts, --, --))
->p : Symbol(p, Decl(promiseTypeStrictNull.ts, 0, 11))
->catch : Symbol(Promise.catch, Decl(lib.es5.d.ts, --, --), Decl(lib.es5.d.ts, --, --))
->>>>>>> 87b780d6
->Promise.resolve : Symbol(PromiseConstructor.resolve, Decl(lib.es2015.promise.d.ts, --, --), Decl(lib.es2015.promise.d.ts, --, --))
->Promise : Symbol(Promise, Decl(lib.es5.d.ts, --, --), Decl(lib.es2015.symbol.wellknown.d.ts, --, --), Decl(lib.es2015.promise.d.ts, --, --), Decl(lib.es2015.iterable.d.ts, --, --))
->resolve : Symbol(PromiseConstructor.resolve, Decl(lib.es2015.promise.d.ts, --, --), Decl(lib.es2015.promise.d.ts, --, --))
-
-<<<<<<< HEAD
-const p20 = p.then(undefined);
->p20 : Symbol(p20, Decl(promiseTypeStrictNull.ts, 98, 5))
->p.then : Symbol(Promise.then, Decl(lib.es2015.promise.d.ts, --, --))
->p : Symbol(p, Decl(promiseTypeStrictNull.ts, 0, 11))
->then : Symbol(Promise.then, Decl(lib.es2015.promise.d.ts, --, --))
->undefined : Symbol(undefined)
-
-const p21 = p.then(null);
->p21 : Symbol(p21, Decl(promiseTypeStrictNull.ts, 99, 5))
->p.then : Symbol(Promise.then, Decl(lib.es2015.promise.d.ts, --, --))
->p : Symbol(p, Decl(promiseTypeStrictNull.ts, 0, 11))
->then : Symbol(Promise.then, Decl(lib.es2015.promise.d.ts, --, --))
-
-const p22 = p.then(() => 1);
->p22 : Symbol(p22, Decl(promiseTypeStrictNull.ts, 100, 5))
->p.then : Symbol(Promise.then, Decl(lib.es2015.promise.d.ts, --, --))
->p : Symbol(p, Decl(promiseTypeStrictNull.ts, 0, 11))
->then : Symbol(Promise.then, Decl(lib.es2015.promise.d.ts, --, --))
-
-const p23 = p.then(() => x);
->p23 : Symbol(p23, Decl(promiseTypeStrictNull.ts, 101, 5))
->p.then : Symbol(Promise.then, Decl(lib.es2015.promise.d.ts, --, --))
->p : Symbol(p, Decl(promiseTypeStrictNull.ts, 0, 11))
->then : Symbol(Promise.then, Decl(lib.es2015.promise.d.ts, --, --))
->x : Symbol(x, Decl(promiseTypeStrictNull.ts, 1, 11))
-
-const p24 = p.then(() => undefined);
->p24 : Symbol(p24, Decl(promiseTypeStrictNull.ts, 102, 5))
->p.then : Symbol(Promise.then, Decl(lib.es2015.promise.d.ts, --, --))
->p : Symbol(p, Decl(promiseTypeStrictNull.ts, 0, 11))
->then : Symbol(Promise.then, Decl(lib.es2015.promise.d.ts, --, --))
->undefined : Symbol(undefined)
-
-const p25 = p.then(() => null);
->p25 : Symbol(p25, Decl(promiseTypeStrictNull.ts, 103, 5))
->p.then : Symbol(Promise.then, Decl(lib.es2015.promise.d.ts, --, --))
->p : Symbol(p, Decl(promiseTypeStrictNull.ts, 0, 11))
->then : Symbol(Promise.then, Decl(lib.es2015.promise.d.ts, --, --))
-
-const p26 = p.then(() => {});
->p26 : Symbol(p26, Decl(promiseTypeStrictNull.ts, 104, 5))
->p.then : Symbol(Promise.then, Decl(lib.es2015.promise.d.ts, --, --))
->p : Symbol(p, Decl(promiseTypeStrictNull.ts, 0, 11))
->then : Symbol(Promise.then, Decl(lib.es2015.promise.d.ts, --, --))
-
-const p27 = p.then(() => {throw 1});
->p27 : Symbol(p27, Decl(promiseTypeStrictNull.ts, 105, 5))
->p.then : Symbol(Promise.then, Decl(lib.es2015.promise.d.ts, --, --))
->p : Symbol(p, Decl(promiseTypeStrictNull.ts, 0, 11))
->then : Symbol(Promise.then, Decl(lib.es2015.promise.d.ts, --, --))
-
-const p28 = p.then(() => Promise.resolve(1));
->p28 : Symbol(p28, Decl(promiseTypeStrictNull.ts, 106, 5))
->p.then : Symbol(Promise.then, Decl(lib.es2015.promise.d.ts, --, --))
->p : Symbol(p, Decl(promiseTypeStrictNull.ts, 0, 11))
->then : Symbol(Promise.then, Decl(lib.es2015.promise.d.ts, --, --))
-=======
-const p10 = p.then();
->p10 : Symbol(p10, Decl(promiseTypeStrictNull.ts, 105, 5))
->p.then : Symbol(Promise.then, Decl(lib.es5.d.ts, --, --), Decl(lib.es5.d.ts, --, --), Decl(lib.es5.d.ts, --, --), Decl(lib.es5.d.ts, --, --))
->p : Symbol(p, Decl(promiseTypeStrictNull.ts, 0, 11))
->then : Symbol(Promise.then, Decl(lib.es5.d.ts, --, --), Decl(lib.es5.d.ts, --, --), Decl(lib.es5.d.ts, --, --), Decl(lib.es5.d.ts, --, --))
-
-const p20 = p.then(undefined);
->p20 : Symbol(p20, Decl(promiseTypeStrictNull.ts, 107, 5))
->p.then : Symbol(Promise.then, Decl(lib.es5.d.ts, --, --), Decl(lib.es5.d.ts, --, --), Decl(lib.es5.d.ts, --, --), Decl(lib.es5.d.ts, --, --))
->p : Symbol(p, Decl(promiseTypeStrictNull.ts, 0, 11))
->then : Symbol(Promise.then, Decl(lib.es5.d.ts, --, --), Decl(lib.es5.d.ts, --, --), Decl(lib.es5.d.ts, --, --), Decl(lib.es5.d.ts, --, --))
->undefined : Symbol(undefined)
-
-const p21 = p.then(() => 1);
->p21 : Symbol(p21, Decl(promiseTypeStrictNull.ts, 108, 5))
->p.then : Symbol(Promise.then, Decl(lib.es5.d.ts, --, --), Decl(lib.es5.d.ts, --, --), Decl(lib.es5.d.ts, --, --), Decl(lib.es5.d.ts, --, --))
->p : Symbol(p, Decl(promiseTypeStrictNull.ts, 0, 11))
->then : Symbol(Promise.then, Decl(lib.es5.d.ts, --, --), Decl(lib.es5.d.ts, --, --), Decl(lib.es5.d.ts, --, --), Decl(lib.es5.d.ts, --, --))
-
-const p22 = p.then(() => {});
->p22 : Symbol(p22, Decl(promiseTypeStrictNull.ts, 109, 5))
->p.then : Symbol(Promise.then, Decl(lib.es5.d.ts, --, --), Decl(lib.es5.d.ts, --, --), Decl(lib.es5.d.ts, --, --), Decl(lib.es5.d.ts, --, --))
->p : Symbol(p, Decl(promiseTypeStrictNull.ts, 0, 11))
->then : Symbol(Promise.then, Decl(lib.es5.d.ts, --, --), Decl(lib.es5.d.ts, --, --), Decl(lib.es5.d.ts, --, --), Decl(lib.es5.d.ts, --, --))
-
-const p23 = p.then(() => {throw 1});
->p23 : Symbol(p23, Decl(promiseTypeStrictNull.ts, 110, 5))
->p.then : Symbol(Promise.then, Decl(lib.es5.d.ts, --, --), Decl(lib.es5.d.ts, --, --), Decl(lib.es5.d.ts, --, --), Decl(lib.es5.d.ts, --, --))
->p : Symbol(p, Decl(promiseTypeStrictNull.ts, 0, 11))
->then : Symbol(Promise.then, Decl(lib.es5.d.ts, --, --), Decl(lib.es5.d.ts, --, --), Decl(lib.es5.d.ts, --, --), Decl(lib.es5.d.ts, --, --))
-
-const p24 = p.then(() => Promise.resolve(1));
->p24 : Symbol(p24, Decl(promiseTypeStrictNull.ts, 111, 5))
->p.then : Symbol(Promise.then, Decl(lib.es5.d.ts, --, --), Decl(lib.es5.d.ts, --, --), Decl(lib.es5.d.ts, --, --), Decl(lib.es5.d.ts, --, --))
->p : Symbol(p, Decl(promiseTypeStrictNull.ts, 0, 11))
->then : Symbol(Promise.then, Decl(lib.es5.d.ts, --, --), Decl(lib.es5.d.ts, --, --), Decl(lib.es5.d.ts, --, --), Decl(lib.es5.d.ts, --, --))
->>>>>>> 87b780d6
->Promise.resolve : Symbol(PromiseConstructor.resolve, Decl(lib.es2015.promise.d.ts, --, --), Decl(lib.es2015.promise.d.ts, --, --))
->Promise : Symbol(Promise, Decl(lib.es5.d.ts, --, --), Decl(lib.es2015.symbol.wellknown.d.ts, --, --), Decl(lib.es2015.promise.d.ts, --, --), Decl(lib.es2015.iterable.d.ts, --, --))
->resolve : Symbol(PromiseConstructor.resolve, Decl(lib.es2015.promise.d.ts, --, --), Decl(lib.es2015.promise.d.ts, --, --))
-
-<<<<<<< HEAD
-const p29 = p.then(() => Promise.reject(1));
->p29 : Symbol(p29, Decl(promiseTypeStrictNull.ts, 107, 5))
->p.then : Symbol(Promise.then, Decl(lib.es2015.promise.d.ts, --, --))
->p : Symbol(p, Decl(promiseTypeStrictNull.ts, 0, 11))
->then : Symbol(Promise.then, Decl(lib.es2015.promise.d.ts, --, --))
-=======
-const p25 = p.then(() => Promise.reject(1));
->p25 : Symbol(p25, Decl(promiseTypeStrictNull.ts, 112, 5))
->p.then : Symbol(Promise.then, Decl(lib.es5.d.ts, --, --), Decl(lib.es5.d.ts, --, --), Decl(lib.es5.d.ts, --, --), Decl(lib.es5.d.ts, --, --))
->p : Symbol(p, Decl(promiseTypeStrictNull.ts, 0, 11))
->then : Symbol(Promise.then, Decl(lib.es5.d.ts, --, --), Decl(lib.es5.d.ts, --, --), Decl(lib.es5.d.ts, --, --), Decl(lib.es5.d.ts, --, --))
->>>>>>> 87b780d6
->Promise.reject : Symbol(PromiseConstructor.reject, Decl(lib.es2015.promise.d.ts, --, --), Decl(lib.es2015.promise.d.ts, --, --))
->Promise : Symbol(Promise, Decl(lib.es5.d.ts, --, --), Decl(lib.es2015.symbol.wellknown.d.ts, --, --), Decl(lib.es2015.promise.d.ts, --, --), Decl(lib.es2015.iterable.d.ts, --, --))
->reject : Symbol(PromiseConstructor.reject, Decl(lib.es2015.promise.d.ts, --, --), Decl(lib.es2015.promise.d.ts, --, --))
-
-const p30 = p.then(undefined, undefined);
-<<<<<<< HEAD
->p30 : Symbol(p30, Decl(promiseTypeStrictNull.ts, 109, 5))
->p.then : Symbol(Promise.then, Decl(lib.es2015.promise.d.ts, --, --))
->p : Symbol(p, Decl(promiseTypeStrictNull.ts, 0, 11))
->then : Symbol(Promise.then, Decl(lib.es2015.promise.d.ts, --, --))
->undefined : Symbol(undefined)
->undefined : Symbol(undefined)
-
-const p31 = p.then(undefined, null);
->p31 : Symbol(p31, Decl(promiseTypeStrictNull.ts, 110, 5))
->p.then : Symbol(Promise.then, Decl(lib.es2015.promise.d.ts, --, --))
->p : Symbol(p, Decl(promiseTypeStrictNull.ts, 0, 11))
->then : Symbol(Promise.then, Decl(lib.es2015.promise.d.ts, --, --))
->undefined : Symbol(undefined)
-
-const p32 = p.then(undefined, () => 1);
->p32 : Symbol(p32, Decl(promiseTypeStrictNull.ts, 111, 5))
->p.then : Symbol(Promise.then, Decl(lib.es2015.promise.d.ts, --, --))
->p : Symbol(p, Decl(promiseTypeStrictNull.ts, 0, 11))
->then : Symbol(Promise.then, Decl(lib.es2015.promise.d.ts, --, --))
->undefined : Symbol(undefined)
-
-const p33 = p.then(undefined, () => x);
->p33 : Symbol(p33, Decl(promiseTypeStrictNull.ts, 112, 5))
->p.then : Symbol(Promise.then, Decl(lib.es2015.promise.d.ts, --, --))
->p : Symbol(p, Decl(promiseTypeStrictNull.ts, 0, 11))
->then : Symbol(Promise.then, Decl(lib.es2015.promise.d.ts, --, --))
->undefined : Symbol(undefined)
->x : Symbol(x, Decl(promiseTypeStrictNull.ts, 1, 11))
-
-const p34 = p.then(undefined, () => undefined);
->p34 : Symbol(p34, Decl(promiseTypeStrictNull.ts, 113, 5))
->p.then : Symbol(Promise.then, Decl(lib.es2015.promise.d.ts, --, --))
->p : Symbol(p, Decl(promiseTypeStrictNull.ts, 0, 11))
->then : Symbol(Promise.then, Decl(lib.es2015.promise.d.ts, --, --))
->undefined : Symbol(undefined)
->undefined : Symbol(undefined)
-
-const p35 = p.then(undefined, () => null);
->p35 : Symbol(p35, Decl(promiseTypeStrictNull.ts, 114, 5))
->p.then : Symbol(Promise.then, Decl(lib.es2015.promise.d.ts, --, --))
->p : Symbol(p, Decl(promiseTypeStrictNull.ts, 0, 11))
->then : Symbol(Promise.then, Decl(lib.es2015.promise.d.ts, --, --))
->undefined : Symbol(undefined)
-
-const p36 = p.then(undefined, () => {});
->p36 : Symbol(p36, Decl(promiseTypeStrictNull.ts, 115, 5))
->p.then : Symbol(Promise.then, Decl(lib.es2015.promise.d.ts, --, --))
->p : Symbol(p, Decl(promiseTypeStrictNull.ts, 0, 11))
->then : Symbol(Promise.then, Decl(lib.es2015.promise.d.ts, --, --))
->undefined : Symbol(undefined)
-
-const p37 = p.then(undefined, () => {throw 1});
->p37 : Symbol(p37, Decl(promiseTypeStrictNull.ts, 116, 5))
->p.then : Symbol(Promise.then, Decl(lib.es2015.promise.d.ts, --, --))
->p : Symbol(p, Decl(promiseTypeStrictNull.ts, 0, 11))
->then : Symbol(Promise.then, Decl(lib.es2015.promise.d.ts, --, --))
->undefined : Symbol(undefined)
-
-const p38 = p.then(undefined, () => Promise.resolve(1));
->p38 : Symbol(p38, Decl(promiseTypeStrictNull.ts, 117, 5))
->p.then : Symbol(Promise.then, Decl(lib.es2015.promise.d.ts, --, --))
->p : Symbol(p, Decl(promiseTypeStrictNull.ts, 0, 11))
->then : Symbol(Promise.then, Decl(lib.es2015.promise.d.ts, --, --))
->undefined : Symbol(undefined)
->Promise.resolve : Symbol(PromiseConstructor.resolve, Decl(lib.es2015.promise.d.ts, --, --), Decl(lib.es2015.promise.d.ts, --, --))
->Promise : Symbol(Promise, Decl(lib.es2015.symbol.wellknown.d.ts, --, --), Decl(lib.es2015.promise.d.ts, --, --), Decl(lib.es2015.promise.d.ts, --, --), Decl(lib.es2015.iterable.d.ts, --, --))
->resolve : Symbol(PromiseConstructor.resolve, Decl(lib.es2015.promise.d.ts, --, --), Decl(lib.es2015.promise.d.ts, --, --))
-
-const p39 = p.then(undefined, () => Promise.reject(1));
->p39 : Symbol(p39, Decl(promiseTypeStrictNull.ts, 118, 5))
->p.then : Symbol(Promise.then, Decl(lib.es2015.promise.d.ts, --, --))
->p : Symbol(p, Decl(promiseTypeStrictNull.ts, 0, 11))
->then : Symbol(Promise.then, Decl(lib.es2015.promise.d.ts, --, --))
->undefined : Symbol(undefined)
->Promise.reject : Symbol(PromiseConstructor.reject, Decl(lib.es2015.promise.d.ts, --, --), Decl(lib.es2015.promise.d.ts, --, --))
->Promise : Symbol(Promise, Decl(lib.es2015.symbol.wellknown.d.ts, --, --), Decl(lib.es2015.promise.d.ts, --, --), Decl(lib.es2015.promise.d.ts, --, --), Decl(lib.es2015.iterable.d.ts, --, --))
->reject : Symbol(PromiseConstructor.reject, Decl(lib.es2015.promise.d.ts, --, --), Decl(lib.es2015.promise.d.ts, --, --))
-
-const p40 = p.then(null, undefined);
->p40 : Symbol(p40, Decl(promiseTypeStrictNull.ts, 120, 5))
->p.then : Symbol(Promise.then, Decl(lib.es2015.promise.d.ts, --, --))
->p : Symbol(p, Decl(promiseTypeStrictNull.ts, 0, 11))
->then : Symbol(Promise.then, Decl(lib.es2015.promise.d.ts, --, --))
->undefined : Symbol(undefined)
-
-const p41 = p.then(null, null);
->p41 : Symbol(p41, Decl(promiseTypeStrictNull.ts, 121, 5))
->p.then : Symbol(Promise.then, Decl(lib.es2015.promise.d.ts, --, --))
->p : Symbol(p, Decl(promiseTypeStrictNull.ts, 0, 11))
->then : Symbol(Promise.then, Decl(lib.es2015.promise.d.ts, --, --))
-
-const p42 = p.then(null, () => 1);
->p42 : Symbol(p42, Decl(promiseTypeStrictNull.ts, 122, 5))
->p.then : Symbol(Promise.then, Decl(lib.es2015.promise.d.ts, --, --))
->p : Symbol(p, Decl(promiseTypeStrictNull.ts, 0, 11))
->then : Symbol(Promise.then, Decl(lib.es2015.promise.d.ts, --, --))
-
-const p43 = p.then(null, () => x);
->p43 : Symbol(p43, Decl(promiseTypeStrictNull.ts, 123, 5))
->p.then : Symbol(Promise.then, Decl(lib.es2015.promise.d.ts, --, --))
->p : Symbol(p, Decl(promiseTypeStrictNull.ts, 0, 11))
->then : Symbol(Promise.then, Decl(lib.es2015.promise.d.ts, --, --))
->x : Symbol(x, Decl(promiseTypeStrictNull.ts, 1, 11))
-
-const p44 = p.then(null, () => undefined);
->p44 : Symbol(p44, Decl(promiseTypeStrictNull.ts, 124, 5))
->p.then : Symbol(Promise.then, Decl(lib.es2015.promise.d.ts, --, --))
->p : Symbol(p, Decl(promiseTypeStrictNull.ts, 0, 11))
->then : Symbol(Promise.then, Decl(lib.es2015.promise.d.ts, --, --))
->undefined : Symbol(undefined)
-
-const p45 = p.then(null, () => null);
->p45 : Symbol(p45, Decl(promiseTypeStrictNull.ts, 125, 5))
->p.then : Symbol(Promise.then, Decl(lib.es2015.promise.d.ts, --, --))
->p : Symbol(p, Decl(promiseTypeStrictNull.ts, 0, 11))
->then : Symbol(Promise.then, Decl(lib.es2015.promise.d.ts, --, --))
-
-const p46 = p.then(null, () => {});
->p46 : Symbol(p46, Decl(promiseTypeStrictNull.ts, 126, 5))
->p.then : Symbol(Promise.then, Decl(lib.es2015.promise.d.ts, --, --))
->p : Symbol(p, Decl(promiseTypeStrictNull.ts, 0, 11))
->then : Symbol(Promise.then, Decl(lib.es2015.promise.d.ts, --, --))
-
-const p47 = p.then(null, () => {throw 1});
->p47 : Symbol(p47, Decl(promiseTypeStrictNull.ts, 127, 5))
->p.then : Symbol(Promise.then, Decl(lib.es2015.promise.d.ts, --, --))
->p : Symbol(p, Decl(promiseTypeStrictNull.ts, 0, 11))
->then : Symbol(Promise.then, Decl(lib.es2015.promise.d.ts, --, --))
-
-const p48 = p.then(null, () => Promise.resolve(1));
->p48 : Symbol(p48, Decl(promiseTypeStrictNull.ts, 128, 5))
->p.then : Symbol(Promise.then, Decl(lib.es2015.promise.d.ts, --, --))
->p : Symbol(p, Decl(promiseTypeStrictNull.ts, 0, 11))
->then : Symbol(Promise.then, Decl(lib.es2015.promise.d.ts, --, --))
->Promise.resolve : Symbol(PromiseConstructor.resolve, Decl(lib.es2015.promise.d.ts, --, --), Decl(lib.es2015.promise.d.ts, --, --))
->Promise : Symbol(Promise, Decl(lib.es2015.symbol.wellknown.d.ts, --, --), Decl(lib.es2015.promise.d.ts, --, --), Decl(lib.es2015.promise.d.ts, --, --), Decl(lib.es2015.iterable.d.ts, --, --))
->resolve : Symbol(PromiseConstructor.resolve, Decl(lib.es2015.promise.d.ts, --, --), Decl(lib.es2015.promise.d.ts, --, --))
-
-const p49 = p.then(null, () => Promise.reject(1));
->p49 : Symbol(p49, Decl(promiseTypeStrictNull.ts, 129, 5))
->p.then : Symbol(Promise.then, Decl(lib.es2015.promise.d.ts, --, --))
->p : Symbol(p, Decl(promiseTypeStrictNull.ts, 0, 11))
->then : Symbol(Promise.then, Decl(lib.es2015.promise.d.ts, --, --))
->Promise.reject : Symbol(PromiseConstructor.reject, Decl(lib.es2015.promise.d.ts, --, --), Decl(lib.es2015.promise.d.ts, --, --))
->Promise : Symbol(Promise, Decl(lib.es2015.symbol.wellknown.d.ts, --, --), Decl(lib.es2015.promise.d.ts, --, --), Decl(lib.es2015.promise.d.ts, --, --), Decl(lib.es2015.iterable.d.ts, --, --))
->reject : Symbol(PromiseConstructor.reject, Decl(lib.es2015.promise.d.ts, --, --), Decl(lib.es2015.promise.d.ts, --, --))
-
-const p50 = p.then(() => "1", undefined);
->p50 : Symbol(p50, Decl(promiseTypeStrictNull.ts, 131, 5))
->p.then : Symbol(Promise.then, Decl(lib.es2015.promise.d.ts, --, --))
->p : Symbol(p, Decl(promiseTypeStrictNull.ts, 0, 11))
->then : Symbol(Promise.then, Decl(lib.es2015.promise.d.ts, --, --))
->undefined : Symbol(undefined)
-
-const p51 = p.then(() => "1", null);
->p51 : Symbol(p51, Decl(promiseTypeStrictNull.ts, 132, 5))
->p.then : Symbol(Promise.then, Decl(lib.es2015.promise.d.ts, --, --))
->p : Symbol(p, Decl(promiseTypeStrictNull.ts, 0, 11))
->then : Symbol(Promise.then, Decl(lib.es2015.promise.d.ts, --, --))
-
-const p52 = p.then(() => "1", () => 1);
->p52 : Symbol(p52, Decl(promiseTypeStrictNull.ts, 133, 5))
->p.then : Symbol(Promise.then, Decl(lib.es2015.promise.d.ts, --, --))
->p : Symbol(p, Decl(promiseTypeStrictNull.ts, 0, 11))
->then : Symbol(Promise.then, Decl(lib.es2015.promise.d.ts, --, --))
-
-const p53 = p.then(() => "1", () => x);
->p53 : Symbol(p53, Decl(promiseTypeStrictNull.ts, 134, 5))
->p.then : Symbol(Promise.then, Decl(lib.es2015.promise.d.ts, --, --))
->p : Symbol(p, Decl(promiseTypeStrictNull.ts, 0, 11))
->then : Symbol(Promise.then, Decl(lib.es2015.promise.d.ts, --, --))
->x : Symbol(x, Decl(promiseTypeStrictNull.ts, 1, 11))
-
-const p54 = p.then(() => "1", () => undefined);
->p54 : Symbol(p54, Decl(promiseTypeStrictNull.ts, 135, 5))
->p.then : Symbol(Promise.then, Decl(lib.es2015.promise.d.ts, --, --))
->p : Symbol(p, Decl(promiseTypeStrictNull.ts, 0, 11))
->then : Symbol(Promise.then, Decl(lib.es2015.promise.d.ts, --, --))
->undefined : Symbol(undefined)
-
-const p55 = p.then(() => "1", () => null);
->p55 : Symbol(p55, Decl(promiseTypeStrictNull.ts, 136, 5))
->p.then : Symbol(Promise.then, Decl(lib.es2015.promise.d.ts, --, --))
->p : Symbol(p, Decl(promiseTypeStrictNull.ts, 0, 11))
->then : Symbol(Promise.then, Decl(lib.es2015.promise.d.ts, --, --))
-
-const p56 = p.then(() => "1", () => {});
->p56 : Symbol(p56, Decl(promiseTypeStrictNull.ts, 137, 5))
->p.then : Symbol(Promise.then, Decl(lib.es2015.promise.d.ts, --, --))
->p : Symbol(p, Decl(promiseTypeStrictNull.ts, 0, 11))
->then : Symbol(Promise.then, Decl(lib.es2015.promise.d.ts, --, --))
-
-const p57 = p.then(() => "1", () => {throw 1});
->p57 : Symbol(p57, Decl(promiseTypeStrictNull.ts, 138, 5))
->p.then : Symbol(Promise.then, Decl(lib.es2015.promise.d.ts, --, --))
->p : Symbol(p, Decl(promiseTypeStrictNull.ts, 0, 11))
->then : Symbol(Promise.then, Decl(lib.es2015.promise.d.ts, --, --))
-
-const p58 = p.then(() => "1", () => Promise.resolve(1));
->p58 : Symbol(p58, Decl(promiseTypeStrictNull.ts, 139, 5))
->p.then : Symbol(Promise.then, Decl(lib.es2015.promise.d.ts, --, --))
->p : Symbol(p, Decl(promiseTypeStrictNull.ts, 0, 11))
->then : Symbol(Promise.then, Decl(lib.es2015.promise.d.ts, --, --))
->Promise.resolve : Symbol(PromiseConstructor.resolve, Decl(lib.es2015.promise.d.ts, --, --), Decl(lib.es2015.promise.d.ts, --, --))
->Promise : Symbol(Promise, Decl(lib.es2015.symbol.wellknown.d.ts, --, --), Decl(lib.es2015.promise.d.ts, --, --), Decl(lib.es2015.promise.d.ts, --, --), Decl(lib.es2015.iterable.d.ts, --, --))
->resolve : Symbol(PromiseConstructor.resolve, Decl(lib.es2015.promise.d.ts, --, --), Decl(lib.es2015.promise.d.ts, --, --))
-
-const p59 = p.then(() => "1", () => Promise.reject(1));
->p59 : Symbol(p59, Decl(promiseTypeStrictNull.ts, 140, 5))
->p.then : Symbol(Promise.then, Decl(lib.es2015.promise.d.ts, --, --))
->p : Symbol(p, Decl(promiseTypeStrictNull.ts, 0, 11))
->then : Symbol(Promise.then, Decl(lib.es2015.promise.d.ts, --, --))
->Promise.reject : Symbol(PromiseConstructor.reject, Decl(lib.es2015.promise.d.ts, --, --), Decl(lib.es2015.promise.d.ts, --, --))
->Promise : Symbol(Promise, Decl(lib.es2015.symbol.wellknown.d.ts, --, --), Decl(lib.es2015.promise.d.ts, --, --), Decl(lib.es2015.promise.d.ts, --, --), Decl(lib.es2015.iterable.d.ts, --, --))
->reject : Symbol(PromiseConstructor.reject, Decl(lib.es2015.promise.d.ts, --, --), Decl(lib.es2015.promise.d.ts, --, --))
-
-const p60 = p.then(() => x, undefined);
->p60 : Symbol(p60, Decl(promiseTypeStrictNull.ts, 142, 5))
->p.then : Symbol(Promise.then, Decl(lib.es2015.promise.d.ts, --, --))
->p : Symbol(p, Decl(promiseTypeStrictNull.ts, 0, 11))
->then : Symbol(Promise.then, Decl(lib.es2015.promise.d.ts, --, --))
->x : Symbol(x, Decl(promiseTypeStrictNull.ts, 1, 11))
->undefined : Symbol(undefined)
-
-const p61 = p.then(() => x, null);
->p61 : Symbol(p61, Decl(promiseTypeStrictNull.ts, 143, 5))
->p.then : Symbol(Promise.then, Decl(lib.es2015.promise.d.ts, --, --))
->p : Symbol(p, Decl(promiseTypeStrictNull.ts, 0, 11))
->then : Symbol(Promise.then, Decl(lib.es2015.promise.d.ts, --, --))
->x : Symbol(x, Decl(promiseTypeStrictNull.ts, 1, 11))
-
-const p62 = p.then(() => x, () => 1);
->p62 : Symbol(p62, Decl(promiseTypeStrictNull.ts, 144, 5))
->p.then : Symbol(Promise.then, Decl(lib.es2015.promise.d.ts, --, --))
->p : Symbol(p, Decl(promiseTypeStrictNull.ts, 0, 11))
->then : Symbol(Promise.then, Decl(lib.es2015.promise.d.ts, --, --))
->x : Symbol(x, Decl(promiseTypeStrictNull.ts, 1, 11))
-
-const p63 = p.then(() => x, () => x);
->p63 : Symbol(p63, Decl(promiseTypeStrictNull.ts, 145, 5))
->p.then : Symbol(Promise.then, Decl(lib.es2015.promise.d.ts, --, --))
->p : Symbol(p, Decl(promiseTypeStrictNull.ts, 0, 11))
->then : Symbol(Promise.then, Decl(lib.es2015.promise.d.ts, --, --))
->x : Symbol(x, Decl(promiseTypeStrictNull.ts, 1, 11))
->x : Symbol(x, Decl(promiseTypeStrictNull.ts, 1, 11))
-
-const p64 = p.then(() => x, () => undefined);
->p64 : Symbol(p64, Decl(promiseTypeStrictNull.ts, 146, 5))
->p.then : Symbol(Promise.then, Decl(lib.es2015.promise.d.ts, --, --))
->p : Symbol(p, Decl(promiseTypeStrictNull.ts, 0, 11))
->then : Symbol(Promise.then, Decl(lib.es2015.promise.d.ts, --, --))
->x : Symbol(x, Decl(promiseTypeStrictNull.ts, 1, 11))
->undefined : Symbol(undefined)
-
-const p65 = p.then(() => x, () => null);
->p65 : Symbol(p65, Decl(promiseTypeStrictNull.ts, 147, 5))
->p.then : Symbol(Promise.then, Decl(lib.es2015.promise.d.ts, --, --))
->p : Symbol(p, Decl(promiseTypeStrictNull.ts, 0, 11))
->then : Symbol(Promise.then, Decl(lib.es2015.promise.d.ts, --, --))
->x : Symbol(x, Decl(promiseTypeStrictNull.ts, 1, 11))
-
-const p66 = p.then(() => x, () => {});
->p66 : Symbol(p66, Decl(promiseTypeStrictNull.ts, 148, 5))
->p.then : Symbol(Promise.then, Decl(lib.es2015.promise.d.ts, --, --))
->p : Symbol(p, Decl(promiseTypeStrictNull.ts, 0, 11))
->then : Symbol(Promise.then, Decl(lib.es2015.promise.d.ts, --, --))
->x : Symbol(x, Decl(promiseTypeStrictNull.ts, 1, 11))
-
-const p67 = p.then(() => x, () => {throw 1});
->p67 : Symbol(p67, Decl(promiseTypeStrictNull.ts, 149, 5))
->p.then : Symbol(Promise.then, Decl(lib.es2015.promise.d.ts, --, --))
->p : Symbol(p, Decl(promiseTypeStrictNull.ts, 0, 11))
->then : Symbol(Promise.then, Decl(lib.es2015.promise.d.ts, --, --))
->x : Symbol(x, Decl(promiseTypeStrictNull.ts, 1, 11))
-
-const p68 = p.then(() => x, () => Promise.resolve(1));
->p68 : Symbol(p68, Decl(promiseTypeStrictNull.ts, 150, 5))
->p.then : Symbol(Promise.then, Decl(lib.es2015.promise.d.ts, --, --))
->p : Symbol(p, Decl(promiseTypeStrictNull.ts, 0, 11))
->then : Symbol(Promise.then, Decl(lib.es2015.promise.d.ts, --, --))
->x : Symbol(x, Decl(promiseTypeStrictNull.ts, 1, 11))
->Promise.resolve : Symbol(PromiseConstructor.resolve, Decl(lib.es2015.promise.d.ts, --, --), Decl(lib.es2015.promise.d.ts, --, --))
->Promise : Symbol(Promise, Decl(lib.es2015.symbol.wellknown.d.ts, --, --), Decl(lib.es2015.promise.d.ts, --, --), Decl(lib.es2015.promise.d.ts, --, --), Decl(lib.es2015.iterable.d.ts, --, --))
->resolve : Symbol(PromiseConstructor.resolve, Decl(lib.es2015.promise.d.ts, --, --), Decl(lib.es2015.promise.d.ts, --, --))
-
-const p69 = p.then(() => x, () => Promise.reject(1));
->p69 : Symbol(p69, Decl(promiseTypeStrictNull.ts, 151, 5))
->p.then : Symbol(Promise.then, Decl(lib.es2015.promise.d.ts, --, --))
->p : Symbol(p, Decl(promiseTypeStrictNull.ts, 0, 11))
->then : Symbol(Promise.then, Decl(lib.es2015.promise.d.ts, --, --))
->x : Symbol(x, Decl(promiseTypeStrictNull.ts, 1, 11))
->Promise.reject : Symbol(PromiseConstructor.reject, Decl(lib.es2015.promise.d.ts, --, --), Decl(lib.es2015.promise.d.ts, --, --))
->Promise : Symbol(Promise, Decl(lib.es2015.symbol.wellknown.d.ts, --, --), Decl(lib.es2015.promise.d.ts, --, --), Decl(lib.es2015.promise.d.ts, --, --), Decl(lib.es2015.iterable.d.ts, --, --))
->reject : Symbol(PromiseConstructor.reject, Decl(lib.es2015.promise.d.ts, --, --), Decl(lib.es2015.promise.d.ts, --, --))
-
-const p70 = p.then(() => undefined, undefined);
->p70 : Symbol(p70, Decl(promiseTypeStrictNull.ts, 153, 5))
->p.then : Symbol(Promise.then, Decl(lib.es2015.promise.d.ts, --, --))
->p : Symbol(p, Decl(promiseTypeStrictNull.ts, 0, 11))
->then : Symbol(Promise.then, Decl(lib.es2015.promise.d.ts, --, --))
->undefined : Symbol(undefined)
->undefined : Symbol(undefined)
-
-const p71 = p.then(() => undefined, null);
->p71 : Symbol(p71, Decl(promiseTypeStrictNull.ts, 154, 5))
->p.then : Symbol(Promise.then, Decl(lib.es2015.promise.d.ts, --, --))
->p : Symbol(p, Decl(promiseTypeStrictNull.ts, 0, 11))
->then : Symbol(Promise.then, Decl(lib.es2015.promise.d.ts, --, --))
->undefined : Symbol(undefined)
-
-const p72 = p.then(() => undefined, () => 1);
->p72 : Symbol(p72, Decl(promiseTypeStrictNull.ts, 155, 5))
->p.then : Symbol(Promise.then, Decl(lib.es2015.promise.d.ts, --, --))
->p : Symbol(p, Decl(promiseTypeStrictNull.ts, 0, 11))
->then : Symbol(Promise.then, Decl(lib.es2015.promise.d.ts, --, --))
->undefined : Symbol(undefined)
-
-const p73 = p.then(() => undefined, () => x);
->p73 : Symbol(p73, Decl(promiseTypeStrictNull.ts, 156, 5))
->p.then : Symbol(Promise.then, Decl(lib.es2015.promise.d.ts, --, --))
->p : Symbol(p, Decl(promiseTypeStrictNull.ts, 0, 11))
->then : Symbol(Promise.then, Decl(lib.es2015.promise.d.ts, --, --))
-=======
->p30 : Symbol(p30, Decl(promiseTypeStrictNull.ts, 114, 5))
->p.then : Symbol(Promise.then, Decl(lib.es5.d.ts, --, --), Decl(lib.es5.d.ts, --, --), Decl(lib.es5.d.ts, --, --), Decl(lib.es5.d.ts, --, --))
->p : Symbol(p, Decl(promiseTypeStrictNull.ts, 0, 11))
->then : Symbol(Promise.then, Decl(lib.es5.d.ts, --, --), Decl(lib.es5.d.ts, --, --), Decl(lib.es5.d.ts, --, --), Decl(lib.es5.d.ts, --, --))
->undefined : Symbol(undefined)
->undefined : Symbol(undefined)
-
-const p31 = p.then(undefined, () => 1);
->p31 : Symbol(p31, Decl(promiseTypeStrictNull.ts, 115, 5))
->p.then : Symbol(Promise.then, Decl(lib.es5.d.ts, --, --), Decl(lib.es5.d.ts, --, --), Decl(lib.es5.d.ts, --, --), Decl(lib.es5.d.ts, --, --))
->p : Symbol(p, Decl(promiseTypeStrictNull.ts, 0, 11))
->then : Symbol(Promise.then, Decl(lib.es5.d.ts, --, --), Decl(lib.es5.d.ts, --, --), Decl(lib.es5.d.ts, --, --), Decl(lib.es5.d.ts, --, --))
->undefined : Symbol(undefined)
-
-const p32 = p.then(undefined, () => {});
->p32 : Symbol(p32, Decl(promiseTypeStrictNull.ts, 116, 5))
->p.then : Symbol(Promise.then, Decl(lib.es5.d.ts, --, --), Decl(lib.es5.d.ts, --, --), Decl(lib.es5.d.ts, --, --), Decl(lib.es5.d.ts, --, --))
->p : Symbol(p, Decl(promiseTypeStrictNull.ts, 0, 11))
->then : Symbol(Promise.then, Decl(lib.es5.d.ts, --, --), Decl(lib.es5.d.ts, --, --), Decl(lib.es5.d.ts, --, --), Decl(lib.es5.d.ts, --, --))
->undefined : Symbol(undefined)
-
-const p33 = p.then(undefined, () => {throw 1});
->p33 : Symbol(p33, Decl(promiseTypeStrictNull.ts, 117, 5))
->p.then : Symbol(Promise.then, Decl(lib.es5.d.ts, --, --), Decl(lib.es5.d.ts, --, --), Decl(lib.es5.d.ts, --, --), Decl(lib.es5.d.ts, --, --))
->p : Symbol(p, Decl(promiseTypeStrictNull.ts, 0, 11))
->then : Symbol(Promise.then, Decl(lib.es5.d.ts, --, --), Decl(lib.es5.d.ts, --, --), Decl(lib.es5.d.ts, --, --), Decl(lib.es5.d.ts, --, --))
->>>>>>> 87b780d6
->undefined : Symbol(undefined)
->x : Symbol(x, Decl(promiseTypeStrictNull.ts, 1, 11))
-
-<<<<<<< HEAD
-const p74 = p.then(() => undefined, () => undefined);
->p74 : Symbol(p74, Decl(promiseTypeStrictNull.ts, 157, 5))
->p.then : Symbol(Promise.then, Decl(lib.es2015.promise.d.ts, --, --))
->p : Symbol(p, Decl(promiseTypeStrictNull.ts, 0, 11))
->then : Symbol(Promise.then, Decl(lib.es2015.promise.d.ts, --, --))
->undefined : Symbol(undefined)
->undefined : Symbol(undefined)
-
-const p75 = p.then(() => undefined, () => null);
->p75 : Symbol(p75, Decl(promiseTypeStrictNull.ts, 158, 5))
->p.then : Symbol(Promise.then, Decl(lib.es2015.promise.d.ts, --, --))
->p : Symbol(p, Decl(promiseTypeStrictNull.ts, 0, 11))
->then : Symbol(Promise.then, Decl(lib.es2015.promise.d.ts, --, --))
->undefined : Symbol(undefined)
-
-const p76 = p.then(() => undefined, () => {});
->p76 : Symbol(p76, Decl(promiseTypeStrictNull.ts, 159, 5))
->p.then : Symbol(Promise.then, Decl(lib.es2015.promise.d.ts, --, --))
->p : Symbol(p, Decl(promiseTypeStrictNull.ts, 0, 11))
->then : Symbol(Promise.then, Decl(lib.es2015.promise.d.ts, --, --))
->undefined : Symbol(undefined)
-
-const p77 = p.then(() => undefined, () => {throw 1});
->p77 : Symbol(p77, Decl(promiseTypeStrictNull.ts, 160, 5))
->p.then : Symbol(Promise.then, Decl(lib.es2015.promise.d.ts, --, --))
->p : Symbol(p, Decl(promiseTypeStrictNull.ts, 0, 11))
->then : Symbol(Promise.then, Decl(lib.es2015.promise.d.ts, --, --))
->undefined : Symbol(undefined)
-
-const p78 = p.then(() => undefined, () => Promise.resolve(1));
->p78 : Symbol(p78, Decl(promiseTypeStrictNull.ts, 161, 5))
->p.then : Symbol(Promise.then, Decl(lib.es2015.promise.d.ts, --, --))
->p : Symbol(p, Decl(promiseTypeStrictNull.ts, 0, 11))
->then : Symbol(Promise.then, Decl(lib.es2015.promise.d.ts, --, --))
-=======
-const p34 = p.then(undefined, () => Promise.resolve(1));
->p34 : Symbol(p34, Decl(promiseTypeStrictNull.ts, 118, 5))
->p.then : Symbol(Promise.then, Decl(lib.es5.d.ts, --, --), Decl(lib.es5.d.ts, --, --), Decl(lib.es5.d.ts, --, --), Decl(lib.es5.d.ts, --, --))
->p : Symbol(p, Decl(promiseTypeStrictNull.ts, 0, 11))
->then : Symbol(Promise.then, Decl(lib.es5.d.ts, --, --), Decl(lib.es5.d.ts, --, --), Decl(lib.es5.d.ts, --, --), Decl(lib.es5.d.ts, --, --))
->>>>>>> 87b780d6
->undefined : Symbol(undefined)
->Promise.resolve : Symbol(PromiseConstructor.resolve, Decl(lib.es2015.promise.d.ts, --, --), Decl(lib.es2015.promise.d.ts, --, --))
->Promise : Symbol(Promise, Decl(lib.es5.d.ts, --, --), Decl(lib.es2015.symbol.wellknown.d.ts, --, --), Decl(lib.es2015.promise.d.ts, --, --), Decl(lib.es2015.iterable.d.ts, --, --))
->resolve : Symbol(PromiseConstructor.resolve, Decl(lib.es2015.promise.d.ts, --, --), Decl(lib.es2015.promise.d.ts, --, --))
-
-<<<<<<< HEAD
-const p79 = p.then(() => undefined, () => Promise.reject(1));
->p79 : Symbol(p79, Decl(promiseTypeStrictNull.ts, 162, 5))
->p.then : Symbol(Promise.then, Decl(lib.es2015.promise.d.ts, --, --))
->p : Symbol(p, Decl(promiseTypeStrictNull.ts, 0, 11))
->then : Symbol(Promise.then, Decl(lib.es2015.promise.d.ts, --, --))
-=======
-const p35 = p.then(undefined, () => Promise.reject(1));
->p35 : Symbol(p35, Decl(promiseTypeStrictNull.ts, 119, 5))
->p.then : Symbol(Promise.then, Decl(lib.es5.d.ts, --, --), Decl(lib.es5.d.ts, --, --), Decl(lib.es5.d.ts, --, --), Decl(lib.es5.d.ts, --, --))
->p : Symbol(p, Decl(promiseTypeStrictNull.ts, 0, 11))
->then : Symbol(Promise.then, Decl(lib.es5.d.ts, --, --), Decl(lib.es5.d.ts, --, --), Decl(lib.es5.d.ts, --, --), Decl(lib.es5.d.ts, --, --))
->>>>>>> 87b780d6
->undefined : Symbol(undefined)
->Promise.reject : Symbol(PromiseConstructor.reject, Decl(lib.es2015.promise.d.ts, --, --), Decl(lib.es2015.promise.d.ts, --, --))
->Promise : Symbol(Promise, Decl(lib.es5.d.ts, --, --), Decl(lib.es2015.symbol.wellknown.d.ts, --, --), Decl(lib.es2015.promise.d.ts, --, --), Decl(lib.es2015.iterable.d.ts, --, --))
->reject : Symbol(PromiseConstructor.reject, Decl(lib.es2015.promise.d.ts, --, --), Decl(lib.es2015.promise.d.ts, --, --))
-
-<<<<<<< HEAD
-const p80 = p.then(() => null, undefined);
->p80 : Symbol(p80, Decl(promiseTypeStrictNull.ts, 164, 5))
->p.then : Symbol(Promise.then, Decl(lib.es2015.promise.d.ts, --, --))
->p : Symbol(p, Decl(promiseTypeStrictNull.ts, 0, 11))
->then : Symbol(Promise.then, Decl(lib.es2015.promise.d.ts, --, --))
->undefined : Symbol(undefined)
-
-const p81 = p.then(() => null, null);
->p81 : Symbol(p81, Decl(promiseTypeStrictNull.ts, 165, 5))
->p.then : Symbol(Promise.then, Decl(lib.es2015.promise.d.ts, --, --))
->p : Symbol(p, Decl(promiseTypeStrictNull.ts, 0, 11))
->then : Symbol(Promise.then, Decl(lib.es2015.promise.d.ts, --, --))
-
-const p82 = p.then(() => null, () => 1);
->p82 : Symbol(p82, Decl(promiseTypeStrictNull.ts, 166, 5))
->p.then : Symbol(Promise.then, Decl(lib.es2015.promise.d.ts, --, --))
->p : Symbol(p, Decl(promiseTypeStrictNull.ts, 0, 11))
->then : Symbol(Promise.then, Decl(lib.es2015.promise.d.ts, --, --))
-
-const p83 = p.then(() => null, () => x);
->p83 : Symbol(p83, Decl(promiseTypeStrictNull.ts, 167, 5))
->p.then : Symbol(Promise.then, Decl(lib.es2015.promise.d.ts, --, --))
->p : Symbol(p, Decl(promiseTypeStrictNull.ts, 0, 11))
->then : Symbol(Promise.then, Decl(lib.es2015.promise.d.ts, --, --))
->x : Symbol(x, Decl(promiseTypeStrictNull.ts, 1, 11))
-
-const p84 = p.then(() => null, () => undefined);
->p84 : Symbol(p84, Decl(promiseTypeStrictNull.ts, 168, 5))
->p.then : Symbol(Promise.then, Decl(lib.es2015.promise.d.ts, --, --))
->p : Symbol(p, Decl(promiseTypeStrictNull.ts, 0, 11))
->then : Symbol(Promise.then, Decl(lib.es2015.promise.d.ts, --, --))
->undefined : Symbol(undefined)
-
-const p85 = p.then(() => null, () => null);
->p85 : Symbol(p85, Decl(promiseTypeStrictNull.ts, 169, 5))
->p.then : Symbol(Promise.then, Decl(lib.es2015.promise.d.ts, --, --))
->p : Symbol(p, Decl(promiseTypeStrictNull.ts, 0, 11))
->then : Symbol(Promise.then, Decl(lib.es2015.promise.d.ts, --, --))
-
-const p86 = p.then(() => null, () => {});
->p86 : Symbol(p86, Decl(promiseTypeStrictNull.ts, 170, 5))
->p.then : Symbol(Promise.then, Decl(lib.es2015.promise.d.ts, --, --))
->p : Symbol(p, Decl(promiseTypeStrictNull.ts, 0, 11))
->then : Symbol(Promise.then, Decl(lib.es2015.promise.d.ts, --, --))
-
-const p87 = p.then(() => null, () => {throw 1});
->p87 : Symbol(p87, Decl(promiseTypeStrictNull.ts, 171, 5))
->p.then : Symbol(Promise.then, Decl(lib.es2015.promise.d.ts, --, --))
->p : Symbol(p, Decl(promiseTypeStrictNull.ts, 0, 11))
->then : Symbol(Promise.then, Decl(lib.es2015.promise.d.ts, --, --))
-
-const p88 = p.then(() => null, () => Promise.resolve(1));
->p88 : Symbol(p88, Decl(promiseTypeStrictNull.ts, 172, 5))
->p.then : Symbol(Promise.then, Decl(lib.es2015.promise.d.ts, --, --))
->p : Symbol(p, Decl(promiseTypeStrictNull.ts, 0, 11))
->then : Symbol(Promise.then, Decl(lib.es2015.promise.d.ts, --, --))
-=======
-const p40 = p.then(() => "1", undefined);
->p40 : Symbol(p40, Decl(promiseTypeStrictNull.ts, 121, 5))
->p.then : Symbol(Promise.then, Decl(lib.es5.d.ts, --, --), Decl(lib.es5.d.ts, --, --), Decl(lib.es5.d.ts, --, --), Decl(lib.es5.d.ts, --, --))
->p : Symbol(p, Decl(promiseTypeStrictNull.ts, 0, 11))
->then : Symbol(Promise.then, Decl(lib.es5.d.ts, --, --), Decl(lib.es5.d.ts, --, --), Decl(lib.es5.d.ts, --, --), Decl(lib.es5.d.ts, --, --))
->undefined : Symbol(undefined)
-
-const p41 = p.then(() => "1", () => 1);
->p41 : Symbol(p41, Decl(promiseTypeStrictNull.ts, 122, 5))
->p.then : Symbol(Promise.then, Decl(lib.es5.d.ts, --, --), Decl(lib.es5.d.ts, --, --), Decl(lib.es5.d.ts, --, --), Decl(lib.es5.d.ts, --, --))
->p : Symbol(p, Decl(promiseTypeStrictNull.ts, 0, 11))
->then : Symbol(Promise.then, Decl(lib.es5.d.ts, --, --), Decl(lib.es5.d.ts, --, --), Decl(lib.es5.d.ts, --, --), Decl(lib.es5.d.ts, --, --))
-
-const p42 = p.then(() => "1", () => {});
->p42 : Symbol(p42, Decl(promiseTypeStrictNull.ts, 123, 5))
->p.then : Symbol(Promise.then, Decl(lib.es5.d.ts, --, --), Decl(lib.es5.d.ts, --, --), Decl(lib.es5.d.ts, --, --), Decl(lib.es5.d.ts, --, --))
->p : Symbol(p, Decl(promiseTypeStrictNull.ts, 0, 11))
->then : Symbol(Promise.then, Decl(lib.es5.d.ts, --, --), Decl(lib.es5.d.ts, --, --), Decl(lib.es5.d.ts, --, --), Decl(lib.es5.d.ts, --, --))
-
-const p43 = p.then(() => "1", () => {throw 1});
->p43 : Symbol(p43, Decl(promiseTypeStrictNull.ts, 124, 5))
->p.then : Symbol(Promise.then, Decl(lib.es5.d.ts, --, --), Decl(lib.es5.d.ts, --, --), Decl(lib.es5.d.ts, --, --), Decl(lib.es5.d.ts, --, --))
->p : Symbol(p, Decl(promiseTypeStrictNull.ts, 0, 11))
->then : Symbol(Promise.then, Decl(lib.es5.d.ts, --, --), Decl(lib.es5.d.ts, --, --), Decl(lib.es5.d.ts, --, --), Decl(lib.es5.d.ts, --, --))
-
-const p44 = p.then(() => "1", () => Promise.resolve(1));
->p44 : Symbol(p44, Decl(promiseTypeStrictNull.ts, 125, 5))
->p.then : Symbol(Promise.then, Decl(lib.es5.d.ts, --, --), Decl(lib.es5.d.ts, --, --), Decl(lib.es5.d.ts, --, --), Decl(lib.es5.d.ts, --, --))
->p : Symbol(p, Decl(promiseTypeStrictNull.ts, 0, 11))
->then : Symbol(Promise.then, Decl(lib.es5.d.ts, --, --), Decl(lib.es5.d.ts, --, --), Decl(lib.es5.d.ts, --, --), Decl(lib.es5.d.ts, --, --))
->>>>>>> 87b780d6
->Promise.resolve : Symbol(PromiseConstructor.resolve, Decl(lib.es2015.promise.d.ts, --, --), Decl(lib.es2015.promise.d.ts, --, --))
->Promise : Symbol(Promise, Decl(lib.es5.d.ts, --, --), Decl(lib.es2015.symbol.wellknown.d.ts, --, --), Decl(lib.es2015.promise.d.ts, --, --), Decl(lib.es2015.iterable.d.ts, --, --))
->resolve : Symbol(PromiseConstructor.resolve, Decl(lib.es2015.promise.d.ts, --, --), Decl(lib.es2015.promise.d.ts, --, --))
-
-<<<<<<< HEAD
-const p89 = p.then(() => null, () => Promise.reject(1));
->p89 : Symbol(p89, Decl(promiseTypeStrictNull.ts, 173, 5))
->p.then : Symbol(Promise.then, Decl(lib.es2015.promise.d.ts, --, --))
->p : Symbol(p, Decl(promiseTypeStrictNull.ts, 0, 11))
->then : Symbol(Promise.then, Decl(lib.es2015.promise.d.ts, --, --))
-=======
-const p45 = p.then(() => "1", () => Promise.reject(1));
->p45 : Symbol(p45, Decl(promiseTypeStrictNull.ts, 126, 5))
->p.then : Symbol(Promise.then, Decl(lib.es5.d.ts, --, --), Decl(lib.es5.d.ts, --, --), Decl(lib.es5.d.ts, --, --), Decl(lib.es5.d.ts, --, --))
->p : Symbol(p, Decl(promiseTypeStrictNull.ts, 0, 11))
->then : Symbol(Promise.then, Decl(lib.es5.d.ts, --, --), Decl(lib.es5.d.ts, --, --), Decl(lib.es5.d.ts, --, --), Decl(lib.es5.d.ts, --, --))
->>>>>>> 87b780d6
->Promise.reject : Symbol(PromiseConstructor.reject, Decl(lib.es2015.promise.d.ts, --, --), Decl(lib.es2015.promise.d.ts, --, --))
->Promise : Symbol(Promise, Decl(lib.es5.d.ts, --, --), Decl(lib.es2015.symbol.wellknown.d.ts, --, --), Decl(lib.es2015.promise.d.ts, --, --), Decl(lib.es2015.iterable.d.ts, --, --))
->reject : Symbol(PromiseConstructor.reject, Decl(lib.es2015.promise.d.ts, --, --), Decl(lib.es2015.promise.d.ts, --, --))
-
-<<<<<<< HEAD
-const p90 = p.then(() => {}, undefined);
->p90 : Symbol(p90, Decl(promiseTypeStrictNull.ts, 175, 5))
->p.then : Symbol(Promise.then, Decl(lib.es2015.promise.d.ts, --, --))
->p : Symbol(p, Decl(promiseTypeStrictNull.ts, 0, 11))
->then : Symbol(Promise.then, Decl(lib.es2015.promise.d.ts, --, --))
->undefined : Symbol(undefined)
-
-const p91 = p.then(() => {}, null);
->p91 : Symbol(p91, Decl(promiseTypeStrictNull.ts, 176, 5))
->p.then : Symbol(Promise.then, Decl(lib.es2015.promise.d.ts, --, --))
->p : Symbol(p, Decl(promiseTypeStrictNull.ts, 0, 11))
->then : Symbol(Promise.then, Decl(lib.es2015.promise.d.ts, --, --))
-
-const p92 = p.then(() => {}, () => 1);
->p92 : Symbol(p92, Decl(promiseTypeStrictNull.ts, 177, 5))
->p.then : Symbol(Promise.then, Decl(lib.es2015.promise.d.ts, --, --))
->p : Symbol(p, Decl(promiseTypeStrictNull.ts, 0, 11))
->then : Symbol(Promise.then, Decl(lib.es2015.promise.d.ts, --, --))
-
-const p93 = p.then(() => {}, () => x);
->p93 : Symbol(p93, Decl(promiseTypeStrictNull.ts, 178, 5))
->p.then : Symbol(Promise.then, Decl(lib.es2015.promise.d.ts, --, --))
->p : Symbol(p, Decl(promiseTypeStrictNull.ts, 0, 11))
->then : Symbol(Promise.then, Decl(lib.es2015.promise.d.ts, --, --))
->x : Symbol(x, Decl(promiseTypeStrictNull.ts, 1, 11))
-
-const p94 = p.then(() => {}, () => undefined);
->p94 : Symbol(p94, Decl(promiseTypeStrictNull.ts, 179, 5))
->p.then : Symbol(Promise.then, Decl(lib.es2015.promise.d.ts, --, --))
->p : Symbol(p, Decl(promiseTypeStrictNull.ts, 0, 11))
->then : Symbol(Promise.then, Decl(lib.es2015.promise.d.ts, --, --))
->undefined : Symbol(undefined)
-
-const p95 = p.then(() => {}, () => null);
->p95 : Symbol(p95, Decl(promiseTypeStrictNull.ts, 180, 5))
->p.then : Symbol(Promise.then, Decl(lib.es2015.promise.d.ts, --, --))
->p : Symbol(p, Decl(promiseTypeStrictNull.ts, 0, 11))
->then : Symbol(Promise.then, Decl(lib.es2015.promise.d.ts, --, --))
-
-const p96 = p.then(() => {}, () => {});
->p96 : Symbol(p96, Decl(promiseTypeStrictNull.ts, 181, 5))
->p.then : Symbol(Promise.then, Decl(lib.es2015.promise.d.ts, --, --))
->p : Symbol(p, Decl(promiseTypeStrictNull.ts, 0, 11))
->then : Symbol(Promise.then, Decl(lib.es2015.promise.d.ts, --, --))
-
-const p97 = p.then(() => {}, () => {throw 1});
->p97 : Symbol(p97, Decl(promiseTypeStrictNull.ts, 182, 5))
->p.then : Symbol(Promise.then, Decl(lib.es2015.promise.d.ts, --, --))
->p : Symbol(p, Decl(promiseTypeStrictNull.ts, 0, 11))
->then : Symbol(Promise.then, Decl(lib.es2015.promise.d.ts, --, --))
-
-const p98 = p.then(() => {}, () => Promise.resolve(1));
->p98 : Symbol(p98, Decl(promiseTypeStrictNull.ts, 183, 5))
->p.then : Symbol(Promise.then, Decl(lib.es2015.promise.d.ts, --, --))
->p : Symbol(p, Decl(promiseTypeStrictNull.ts, 0, 11))
->then : Symbol(Promise.then, Decl(lib.es2015.promise.d.ts, --, --))
-=======
-const p50 = p.then(() => {}, undefined);
->p50 : Symbol(p50, Decl(promiseTypeStrictNull.ts, 128, 5))
->p.then : Symbol(Promise.then, Decl(lib.es5.d.ts, --, --), Decl(lib.es5.d.ts, --, --), Decl(lib.es5.d.ts, --, --), Decl(lib.es5.d.ts, --, --))
->p : Symbol(p, Decl(promiseTypeStrictNull.ts, 0, 11))
->then : Symbol(Promise.then, Decl(lib.es5.d.ts, --, --), Decl(lib.es5.d.ts, --, --), Decl(lib.es5.d.ts, --, --), Decl(lib.es5.d.ts, --, --))
->undefined : Symbol(undefined)
-
-const p51 = p.then(() => {}, () => 1);
->p51 : Symbol(p51, Decl(promiseTypeStrictNull.ts, 129, 5))
->p.then : Symbol(Promise.then, Decl(lib.es5.d.ts, --, --), Decl(lib.es5.d.ts, --, --), Decl(lib.es5.d.ts, --, --), Decl(lib.es5.d.ts, --, --))
->p : Symbol(p, Decl(promiseTypeStrictNull.ts, 0, 11))
->then : Symbol(Promise.then, Decl(lib.es5.d.ts, --, --), Decl(lib.es5.d.ts, --, --), Decl(lib.es5.d.ts, --, --), Decl(lib.es5.d.ts, --, --))
-
-const p52 = p.then(() => {}, () => {});
->p52 : Symbol(p52, Decl(promiseTypeStrictNull.ts, 130, 5))
->p.then : Symbol(Promise.then, Decl(lib.es5.d.ts, --, --), Decl(lib.es5.d.ts, --, --), Decl(lib.es5.d.ts, --, --), Decl(lib.es5.d.ts, --, --))
->p : Symbol(p, Decl(promiseTypeStrictNull.ts, 0, 11))
->then : Symbol(Promise.then, Decl(lib.es5.d.ts, --, --), Decl(lib.es5.d.ts, --, --), Decl(lib.es5.d.ts, --, --), Decl(lib.es5.d.ts, --, --))
-
-const p53 = p.then(() => {}, () => {throw 1});
->p53 : Symbol(p53, Decl(promiseTypeStrictNull.ts, 131, 5))
->p.then : Symbol(Promise.then, Decl(lib.es5.d.ts, --, --), Decl(lib.es5.d.ts, --, --), Decl(lib.es5.d.ts, --, --), Decl(lib.es5.d.ts, --, --))
->p : Symbol(p, Decl(promiseTypeStrictNull.ts, 0, 11))
->then : Symbol(Promise.then, Decl(lib.es5.d.ts, --, --), Decl(lib.es5.d.ts, --, --), Decl(lib.es5.d.ts, --, --), Decl(lib.es5.d.ts, --, --))
-
-const p54 = p.then(() => {}, () => Promise.resolve(1));
->p54 : Symbol(p54, Decl(promiseTypeStrictNull.ts, 132, 5))
->p.then : Symbol(Promise.then, Decl(lib.es5.d.ts, --, --), Decl(lib.es5.d.ts, --, --), Decl(lib.es5.d.ts, --, --), Decl(lib.es5.d.ts, --, --))
->p : Symbol(p, Decl(promiseTypeStrictNull.ts, 0, 11))
->then : Symbol(Promise.then, Decl(lib.es5.d.ts, --, --), Decl(lib.es5.d.ts, --, --), Decl(lib.es5.d.ts, --, --), Decl(lib.es5.d.ts, --, --))
->>>>>>> 87b780d6
->Promise.resolve : Symbol(PromiseConstructor.resolve, Decl(lib.es2015.promise.d.ts, --, --), Decl(lib.es2015.promise.d.ts, --, --))
->Promise : Symbol(Promise, Decl(lib.es5.d.ts, --, --), Decl(lib.es2015.symbol.wellknown.d.ts, --, --), Decl(lib.es2015.promise.d.ts, --, --), Decl(lib.es2015.iterable.d.ts, --, --))
->resolve : Symbol(PromiseConstructor.resolve, Decl(lib.es2015.promise.d.ts, --, --), Decl(lib.es2015.promise.d.ts, --, --))
-
-<<<<<<< HEAD
-const p99 = p.then(() => {}, () => Promise.reject(1));
->p99 : Symbol(p99, Decl(promiseTypeStrictNull.ts, 184, 5))
->p.then : Symbol(Promise.then, Decl(lib.es2015.promise.d.ts, --, --))
->p : Symbol(p, Decl(promiseTypeStrictNull.ts, 0, 11))
->then : Symbol(Promise.then, Decl(lib.es2015.promise.d.ts, --, --))
-=======
-const p55 = p.then(() => {}, () => Promise.reject(1));
->p55 : Symbol(p55, Decl(promiseTypeStrictNull.ts, 133, 5))
->p.then : Symbol(Promise.then, Decl(lib.es5.d.ts, --, --), Decl(lib.es5.d.ts, --, --), Decl(lib.es5.d.ts, --, --), Decl(lib.es5.d.ts, --, --))
->p : Symbol(p, Decl(promiseTypeStrictNull.ts, 0, 11))
->then : Symbol(Promise.then, Decl(lib.es5.d.ts, --, --), Decl(lib.es5.d.ts, --, --), Decl(lib.es5.d.ts, --, --), Decl(lib.es5.d.ts, --, --))
->>>>>>> 87b780d6
->Promise.reject : Symbol(PromiseConstructor.reject, Decl(lib.es2015.promise.d.ts, --, --), Decl(lib.es2015.promise.d.ts, --, --))
->Promise : Symbol(Promise, Decl(lib.es5.d.ts, --, --), Decl(lib.es2015.symbol.wellknown.d.ts, --, --), Decl(lib.es2015.promise.d.ts, --, --), Decl(lib.es2015.iterable.d.ts, --, --))
->reject : Symbol(PromiseConstructor.reject, Decl(lib.es2015.promise.d.ts, --, --), Decl(lib.es2015.promise.d.ts, --, --))
-
-<<<<<<< HEAD
-const pa0 = p.then(() => {throw 1}, undefined);
->pa0 : Symbol(pa0, Decl(promiseTypeStrictNull.ts, 186, 5))
->p.then : Symbol(Promise.then, Decl(lib.es2015.promise.d.ts, --, --))
->p : Symbol(p, Decl(promiseTypeStrictNull.ts, 0, 11))
->then : Symbol(Promise.then, Decl(lib.es2015.promise.d.ts, --, --))
->undefined : Symbol(undefined)
-
-const pa1 = p.then(() => {throw 1}, null);
->pa1 : Symbol(pa1, Decl(promiseTypeStrictNull.ts, 187, 5))
->p.then : Symbol(Promise.then, Decl(lib.es2015.promise.d.ts, --, --))
->p : Symbol(p, Decl(promiseTypeStrictNull.ts, 0, 11))
->then : Symbol(Promise.then, Decl(lib.es2015.promise.d.ts, --, --))
-
-const pa2 = p.then(() => {throw 1}, () => 1);
->pa2 : Symbol(pa2, Decl(promiseTypeStrictNull.ts, 188, 5))
->p.then : Symbol(Promise.then, Decl(lib.es2015.promise.d.ts, --, --))
->p : Symbol(p, Decl(promiseTypeStrictNull.ts, 0, 11))
->then : Symbol(Promise.then, Decl(lib.es2015.promise.d.ts, --, --))
-
-const pa3 = p.then(() => {throw 1}, () => x);
->pa3 : Symbol(pa3, Decl(promiseTypeStrictNull.ts, 189, 5))
->p.then : Symbol(Promise.then, Decl(lib.es2015.promise.d.ts, --, --))
->p : Symbol(p, Decl(promiseTypeStrictNull.ts, 0, 11))
->then : Symbol(Promise.then, Decl(lib.es2015.promise.d.ts, --, --))
->x : Symbol(x, Decl(promiseTypeStrictNull.ts, 1, 11))
-
-const pa4 = p.then(() => {throw 1}, () => undefined);
->pa4 : Symbol(pa4, Decl(promiseTypeStrictNull.ts, 190, 5))
->p.then : Symbol(Promise.then, Decl(lib.es2015.promise.d.ts, --, --))
->p : Symbol(p, Decl(promiseTypeStrictNull.ts, 0, 11))
->then : Symbol(Promise.then, Decl(lib.es2015.promise.d.ts, --, --))
->undefined : Symbol(undefined)
-
-const pa5 = p.then(() => {throw 1}, () => null);
->pa5 : Symbol(pa5, Decl(promiseTypeStrictNull.ts, 191, 5))
->p.then : Symbol(Promise.then, Decl(lib.es2015.promise.d.ts, --, --))
->p : Symbol(p, Decl(promiseTypeStrictNull.ts, 0, 11))
->then : Symbol(Promise.then, Decl(lib.es2015.promise.d.ts, --, --))
-
-const pa6 = p.then(() => {throw 1}, () => {});
->pa6 : Symbol(pa6, Decl(promiseTypeStrictNull.ts, 192, 5))
->p.then : Symbol(Promise.then, Decl(lib.es2015.promise.d.ts, --, --))
->p : Symbol(p, Decl(promiseTypeStrictNull.ts, 0, 11))
->then : Symbol(Promise.then, Decl(lib.es2015.promise.d.ts, --, --))
-
-const pa7 = p.then(() => {throw 1}, () => {throw 1});
->pa7 : Symbol(pa7, Decl(promiseTypeStrictNull.ts, 193, 5))
->p.then : Symbol(Promise.then, Decl(lib.es2015.promise.d.ts, --, --))
->p : Symbol(p, Decl(promiseTypeStrictNull.ts, 0, 11))
->then : Symbol(Promise.then, Decl(lib.es2015.promise.d.ts, --, --))
-
-const pa8 = p.then(() => {throw 1}, () => Promise.resolve(1));
->pa8 : Symbol(pa8, Decl(promiseTypeStrictNull.ts, 194, 5))
->p.then : Symbol(Promise.then, Decl(lib.es2015.promise.d.ts, --, --))
->p : Symbol(p, Decl(promiseTypeStrictNull.ts, 0, 11))
->then : Symbol(Promise.then, Decl(lib.es2015.promise.d.ts, --, --))
-=======
-const p60 = p.then(() => {throw 1}, undefined);
->p60 : Symbol(p60, Decl(promiseTypeStrictNull.ts, 135, 5))
->p.then : Symbol(Promise.then, Decl(lib.es5.d.ts, --, --), Decl(lib.es5.d.ts, --, --), Decl(lib.es5.d.ts, --, --), Decl(lib.es5.d.ts, --, --))
->p : Symbol(p, Decl(promiseTypeStrictNull.ts, 0, 11))
->then : Symbol(Promise.then, Decl(lib.es5.d.ts, --, --), Decl(lib.es5.d.ts, --, --), Decl(lib.es5.d.ts, --, --), Decl(lib.es5.d.ts, --, --))
->undefined : Symbol(undefined)
-
-const p61 = p.then(() => {throw 1}, () => 1);
->p61 : Symbol(p61, Decl(promiseTypeStrictNull.ts, 136, 5))
->p.then : Symbol(Promise.then, Decl(lib.es5.d.ts, --, --), Decl(lib.es5.d.ts, --, --), Decl(lib.es5.d.ts, --, --), Decl(lib.es5.d.ts, --, --))
->p : Symbol(p, Decl(promiseTypeStrictNull.ts, 0, 11))
->then : Symbol(Promise.then, Decl(lib.es5.d.ts, --, --), Decl(lib.es5.d.ts, --, --), Decl(lib.es5.d.ts, --, --), Decl(lib.es5.d.ts, --, --))
-
-const p62 = p.then(() => {throw 1}, () => {});
->p62 : Symbol(p62, Decl(promiseTypeStrictNull.ts, 137, 5))
->p.then : Symbol(Promise.then, Decl(lib.es5.d.ts, --, --), Decl(lib.es5.d.ts, --, --), Decl(lib.es5.d.ts, --, --), Decl(lib.es5.d.ts, --, --))
->p : Symbol(p, Decl(promiseTypeStrictNull.ts, 0, 11))
->then : Symbol(Promise.then, Decl(lib.es5.d.ts, --, --), Decl(lib.es5.d.ts, --, --), Decl(lib.es5.d.ts, --, --), Decl(lib.es5.d.ts, --, --))
-
-const p63 = p.then(() => {throw 1}, () => {throw 1});
->p63 : Symbol(p63, Decl(promiseTypeStrictNull.ts, 138, 5))
->p.then : Symbol(Promise.then, Decl(lib.es5.d.ts, --, --), Decl(lib.es5.d.ts, --, --), Decl(lib.es5.d.ts, --, --), Decl(lib.es5.d.ts, --, --))
->p : Symbol(p, Decl(promiseTypeStrictNull.ts, 0, 11))
->then : Symbol(Promise.then, Decl(lib.es5.d.ts, --, --), Decl(lib.es5.d.ts, --, --), Decl(lib.es5.d.ts, --, --), Decl(lib.es5.d.ts, --, --))
-
-const p64 = p.then(() => {throw 1}, () => Promise.resolve(1));
->p64 : Symbol(p64, Decl(promiseTypeStrictNull.ts, 139, 5))
->p.then : Symbol(Promise.then, Decl(lib.es5.d.ts, --, --), Decl(lib.es5.d.ts, --, --), Decl(lib.es5.d.ts, --, --), Decl(lib.es5.d.ts, --, --))
->p : Symbol(p, Decl(promiseTypeStrictNull.ts, 0, 11))
->then : Symbol(Promise.then, Decl(lib.es5.d.ts, --, --), Decl(lib.es5.d.ts, --, --), Decl(lib.es5.d.ts, --, --), Decl(lib.es5.d.ts, --, --))
->>>>>>> 87b780d6
->Promise.resolve : Symbol(PromiseConstructor.resolve, Decl(lib.es2015.promise.d.ts, --, --), Decl(lib.es2015.promise.d.ts, --, --))
->Promise : Symbol(Promise, Decl(lib.es5.d.ts, --, --), Decl(lib.es2015.symbol.wellknown.d.ts, --, --), Decl(lib.es2015.promise.d.ts, --, --), Decl(lib.es2015.iterable.d.ts, --, --))
->resolve : Symbol(PromiseConstructor.resolve, Decl(lib.es2015.promise.d.ts, --, --), Decl(lib.es2015.promise.d.ts, --, --))
-
-<<<<<<< HEAD
-const pa9 = p.then(() => {throw 1}, () => Promise.reject(1));
->pa9 : Symbol(pa9, Decl(promiseTypeStrictNull.ts, 195, 5))
->p.then : Symbol(Promise.then, Decl(lib.es2015.promise.d.ts, --, --))
->p : Symbol(p, Decl(promiseTypeStrictNull.ts, 0, 11))
->then : Symbol(Promise.then, Decl(lib.es2015.promise.d.ts, --, --))
-=======
-const p65 = p.then(() => {throw 1}, () => Promise.reject(1));
->p65 : Symbol(p65, Decl(promiseTypeStrictNull.ts, 140, 5))
->p.then : Symbol(Promise.then, Decl(lib.es5.d.ts, --, --), Decl(lib.es5.d.ts, --, --), Decl(lib.es5.d.ts, --, --), Decl(lib.es5.d.ts, --, --))
->p : Symbol(p, Decl(promiseTypeStrictNull.ts, 0, 11))
->then : Symbol(Promise.then, Decl(lib.es5.d.ts, --, --), Decl(lib.es5.d.ts, --, --), Decl(lib.es5.d.ts, --, --), Decl(lib.es5.d.ts, --, --))
->>>>>>> 87b780d6
->Promise.reject : Symbol(PromiseConstructor.reject, Decl(lib.es2015.promise.d.ts, --, --), Decl(lib.es2015.promise.d.ts, --, --))
->Promise : Symbol(Promise, Decl(lib.es5.d.ts, --, --), Decl(lib.es2015.symbol.wellknown.d.ts, --, --), Decl(lib.es2015.promise.d.ts, --, --), Decl(lib.es2015.iterable.d.ts, --, --))
->reject : Symbol(PromiseConstructor.reject, Decl(lib.es2015.promise.d.ts, --, --), Decl(lib.es2015.promise.d.ts, --, --))
-
-<<<<<<< HEAD
-const pb0 = p.then(() => Promise.resolve("1"), undefined);
->pb0 : Symbol(pb0, Decl(promiseTypeStrictNull.ts, 197, 5))
->p.then : Symbol(Promise.then, Decl(lib.es2015.promise.d.ts, --, --))
->p : Symbol(p, Decl(promiseTypeStrictNull.ts, 0, 11))
->then : Symbol(Promise.then, Decl(lib.es2015.promise.d.ts, --, --))
-=======
-const p70 = p.then(() => Promise.resolve("1"), undefined);
->p70 : Symbol(p70, Decl(promiseTypeStrictNull.ts, 142, 5))
->p.then : Symbol(Promise.then, Decl(lib.es5.d.ts, --, --), Decl(lib.es5.d.ts, --, --), Decl(lib.es5.d.ts, --, --), Decl(lib.es5.d.ts, --, --))
->p : Symbol(p, Decl(promiseTypeStrictNull.ts, 0, 11))
->then : Symbol(Promise.then, Decl(lib.es5.d.ts, --, --), Decl(lib.es5.d.ts, --, --), Decl(lib.es5.d.ts, --, --), Decl(lib.es5.d.ts, --, --))
->>>>>>> 87b780d6
->Promise.resolve : Symbol(PromiseConstructor.resolve, Decl(lib.es2015.promise.d.ts, --, --), Decl(lib.es2015.promise.d.ts, --, --))
->Promise : Symbol(Promise, Decl(lib.es5.d.ts, --, --), Decl(lib.es2015.symbol.wellknown.d.ts, --, --), Decl(lib.es2015.promise.d.ts, --, --), Decl(lib.es2015.iterable.d.ts, --, --))
->resolve : Symbol(PromiseConstructor.resolve, Decl(lib.es2015.promise.d.ts, --, --), Decl(lib.es2015.promise.d.ts, --, --))
->undefined : Symbol(undefined)
-
-<<<<<<< HEAD
-const pb1 = p.then(() => Promise.resolve("1"), null);
->pb1 : Symbol(pb1, Decl(promiseTypeStrictNull.ts, 198, 5))
->p.then : Symbol(Promise.then, Decl(lib.es2015.promise.d.ts, --, --))
->p : Symbol(p, Decl(promiseTypeStrictNull.ts, 0, 11))
->then : Symbol(Promise.then, Decl(lib.es2015.promise.d.ts, --, --))
->Promise.resolve : Symbol(PromiseConstructor.resolve, Decl(lib.es2015.promise.d.ts, --, --), Decl(lib.es2015.promise.d.ts, --, --))
->Promise : Symbol(Promise, Decl(lib.es2015.symbol.wellknown.d.ts, --, --), Decl(lib.es2015.promise.d.ts, --, --), Decl(lib.es2015.promise.d.ts, --, --), Decl(lib.es2015.iterable.d.ts, --, --))
->resolve : Symbol(PromiseConstructor.resolve, Decl(lib.es2015.promise.d.ts, --, --), Decl(lib.es2015.promise.d.ts, --, --))
-
-const pb2 = p.then(() => Promise.resolve("1"), () => 1);
->pb2 : Symbol(pb2, Decl(promiseTypeStrictNull.ts, 199, 5))
->p.then : Symbol(Promise.then, Decl(lib.es2015.promise.d.ts, --, --))
->p : Symbol(p, Decl(promiseTypeStrictNull.ts, 0, 11))
->then : Symbol(Promise.then, Decl(lib.es2015.promise.d.ts, --, --))
-=======
-const p71 = p.then(() => Promise.resolve("1"), () => 1);
->p71 : Symbol(p71, Decl(promiseTypeStrictNull.ts, 143, 5))
->p.then : Symbol(Promise.then, Decl(lib.es5.d.ts, --, --), Decl(lib.es5.d.ts, --, --), Decl(lib.es5.d.ts, --, --), Decl(lib.es5.d.ts, --, --))
->p : Symbol(p, Decl(promiseTypeStrictNull.ts, 0, 11))
->then : Symbol(Promise.then, Decl(lib.es5.d.ts, --, --), Decl(lib.es5.d.ts, --, --), Decl(lib.es5.d.ts, --, --), Decl(lib.es5.d.ts, --, --))
->>>>>>> 87b780d6
->Promise.resolve : Symbol(PromiseConstructor.resolve, Decl(lib.es2015.promise.d.ts, --, --), Decl(lib.es2015.promise.d.ts, --, --))
->Promise : Symbol(Promise, Decl(lib.es5.d.ts, --, --), Decl(lib.es2015.symbol.wellknown.d.ts, --, --), Decl(lib.es2015.promise.d.ts, --, --), Decl(lib.es2015.iterable.d.ts, --, --))
->resolve : Symbol(PromiseConstructor.resolve, Decl(lib.es2015.promise.d.ts, --, --), Decl(lib.es2015.promise.d.ts, --, --))
-
-<<<<<<< HEAD
-const pb3 = p.then(() => Promise.resolve("1"), () => x);
->pb3 : Symbol(pb3, Decl(promiseTypeStrictNull.ts, 200, 5))
->p.then : Symbol(Promise.then, Decl(lib.es2015.promise.d.ts, --, --))
->p : Symbol(p, Decl(promiseTypeStrictNull.ts, 0, 11))
->then : Symbol(Promise.then, Decl(lib.es2015.promise.d.ts, --, --))
-=======
-const p72 = p.then(() => Promise.resolve("1"), () => {});
->p72 : Symbol(p72, Decl(promiseTypeStrictNull.ts, 144, 5))
->p.then : Symbol(Promise.then, Decl(lib.es5.d.ts, --, --), Decl(lib.es5.d.ts, --, --), Decl(lib.es5.d.ts, --, --), Decl(lib.es5.d.ts, --, --))
->p : Symbol(p, Decl(promiseTypeStrictNull.ts, 0, 11))
->then : Symbol(Promise.then, Decl(lib.es5.d.ts, --, --), Decl(lib.es5.d.ts, --, --), Decl(lib.es5.d.ts, --, --), Decl(lib.es5.d.ts, --, --))
->>>>>>> 87b780d6
->Promise.resolve : Symbol(PromiseConstructor.resolve, Decl(lib.es2015.promise.d.ts, --, --), Decl(lib.es2015.promise.d.ts, --, --))
->Promise : Symbol(Promise, Decl(lib.es5.d.ts, --, --), Decl(lib.es2015.symbol.wellknown.d.ts, --, --), Decl(lib.es2015.promise.d.ts, --, --), Decl(lib.es2015.iterable.d.ts, --, --))
->resolve : Symbol(PromiseConstructor.resolve, Decl(lib.es2015.promise.d.ts, --, --), Decl(lib.es2015.promise.d.ts, --, --))
->x : Symbol(x, Decl(promiseTypeStrictNull.ts, 1, 11))
-
-<<<<<<< HEAD
-const pb4 = p.then(() => Promise.resolve("1"), () => undefined);
->pb4 : Symbol(pb4, Decl(promiseTypeStrictNull.ts, 201, 5))
->p.then : Symbol(Promise.then, Decl(lib.es2015.promise.d.ts, --, --))
->p : Symbol(p, Decl(promiseTypeStrictNull.ts, 0, 11))
->then : Symbol(Promise.then, Decl(lib.es2015.promise.d.ts, --, --))
-=======
-const p73 = p.then(() => Promise.resolve("1"), () => {throw 1});
->p73 : Symbol(p73, Decl(promiseTypeStrictNull.ts, 145, 5))
->p.then : Symbol(Promise.then, Decl(lib.es5.d.ts, --, --), Decl(lib.es5.d.ts, --, --), Decl(lib.es5.d.ts, --, --), Decl(lib.es5.d.ts, --, --))
->p : Symbol(p, Decl(promiseTypeStrictNull.ts, 0, 11))
->then : Symbol(Promise.then, Decl(lib.es5.d.ts, --, --), Decl(lib.es5.d.ts, --, --), Decl(lib.es5.d.ts, --, --), Decl(lib.es5.d.ts, --, --))
->>>>>>> 87b780d6
->Promise.resolve : Symbol(PromiseConstructor.resolve, Decl(lib.es2015.promise.d.ts, --, --), Decl(lib.es2015.promise.d.ts, --, --))
->Promise : Symbol(Promise, Decl(lib.es5.d.ts, --, --), Decl(lib.es2015.symbol.wellknown.d.ts, --, --), Decl(lib.es2015.promise.d.ts, --, --), Decl(lib.es2015.iterable.d.ts, --, --))
->resolve : Symbol(PromiseConstructor.resolve, Decl(lib.es2015.promise.d.ts, --, --), Decl(lib.es2015.promise.d.ts, --, --))
->undefined : Symbol(undefined)
-
-<<<<<<< HEAD
-const pb5 = p.then(() => Promise.resolve("1"), () => null);
->pb5 : Symbol(pb5, Decl(promiseTypeStrictNull.ts, 202, 5))
->p.then : Symbol(Promise.then, Decl(lib.es2015.promise.d.ts, --, --))
->p : Symbol(p, Decl(promiseTypeStrictNull.ts, 0, 11))
->then : Symbol(Promise.then, Decl(lib.es2015.promise.d.ts, --, --))
-=======
-const p74 = p.then(() => Promise.resolve("1"), () => Promise.resolve(1));
->p74 : Symbol(p74, Decl(promiseTypeStrictNull.ts, 146, 5))
->p.then : Symbol(Promise.then, Decl(lib.es5.d.ts, --, --), Decl(lib.es5.d.ts, --, --), Decl(lib.es5.d.ts, --, --), Decl(lib.es5.d.ts, --, --))
->p : Symbol(p, Decl(promiseTypeStrictNull.ts, 0, 11))
->then : Symbol(Promise.then, Decl(lib.es5.d.ts, --, --), Decl(lib.es5.d.ts, --, --), Decl(lib.es5.d.ts, --, --), Decl(lib.es5.d.ts, --, --))
->>>>>>> 87b780d6
->Promise.resolve : Symbol(PromiseConstructor.resolve, Decl(lib.es2015.promise.d.ts, --, --), Decl(lib.es2015.promise.d.ts, --, --))
->Promise : Symbol(Promise, Decl(lib.es5.d.ts, --, --), Decl(lib.es2015.symbol.wellknown.d.ts, --, --), Decl(lib.es2015.promise.d.ts, --, --), Decl(lib.es2015.iterable.d.ts, --, --))
->resolve : Symbol(PromiseConstructor.resolve, Decl(lib.es2015.promise.d.ts, --, --), Decl(lib.es2015.promise.d.ts, --, --))
-
-const pb6 = p.then(() => Promise.resolve("1"), () => {});
->pb6 : Symbol(pb6, Decl(promiseTypeStrictNull.ts, 203, 5))
->p.then : Symbol(Promise.then, Decl(lib.es2015.promise.d.ts, --, --))
->p : Symbol(p, Decl(promiseTypeStrictNull.ts, 0, 11))
->then : Symbol(Promise.then, Decl(lib.es2015.promise.d.ts, --, --))
->Promise.resolve : Symbol(PromiseConstructor.resolve, Decl(lib.es2015.promise.d.ts, --, --), Decl(lib.es2015.promise.d.ts, --, --))
->Promise : Symbol(Promise, Decl(lib.es5.d.ts, --, --), Decl(lib.es2015.symbol.wellknown.d.ts, --, --), Decl(lib.es2015.promise.d.ts, --, --), Decl(lib.es2015.iterable.d.ts, --, --))
->resolve : Symbol(PromiseConstructor.resolve, Decl(lib.es2015.promise.d.ts, --, --), Decl(lib.es2015.promise.d.ts, --, --))
-
-<<<<<<< HEAD
-const pb7 = p.then(() => Promise.resolve("1"), () => {throw 1});
->pb7 : Symbol(pb7, Decl(promiseTypeStrictNull.ts, 204, 5))
->p.then : Symbol(Promise.then, Decl(lib.es2015.promise.d.ts, --, --))
->p : Symbol(p, Decl(promiseTypeStrictNull.ts, 0, 11))
->then : Symbol(Promise.then, Decl(lib.es2015.promise.d.ts, --, --))
-=======
-const p75 = p.then(() => Promise.resolve("1"), () => Promise.reject(1));
->p75 : Symbol(p75, Decl(promiseTypeStrictNull.ts, 147, 5))
->p.then : Symbol(Promise.then, Decl(lib.es5.d.ts, --, --), Decl(lib.es5.d.ts, --, --), Decl(lib.es5.d.ts, --, --), Decl(lib.es5.d.ts, --, --))
->p : Symbol(p, Decl(promiseTypeStrictNull.ts, 0, 11))
->then : Symbol(Promise.then, Decl(lib.es5.d.ts, --, --), Decl(lib.es5.d.ts, --, --), Decl(lib.es5.d.ts, --, --), Decl(lib.es5.d.ts, --, --))
->>>>>>> 87b780d6
->Promise.resolve : Symbol(PromiseConstructor.resolve, Decl(lib.es2015.promise.d.ts, --, --), Decl(lib.es2015.promise.d.ts, --, --))
->Promise : Symbol(Promise, Decl(lib.es5.d.ts, --, --), Decl(lib.es2015.symbol.wellknown.d.ts, --, --), Decl(lib.es2015.promise.d.ts, --, --), Decl(lib.es2015.iterable.d.ts, --, --))
->resolve : Symbol(PromiseConstructor.resolve, Decl(lib.es2015.promise.d.ts, --, --), Decl(lib.es2015.promise.d.ts, --, --))
-
-const pb8 = p.then(() => Promise.resolve("1"), () => Promise.resolve(1));
->pb8 : Symbol(pb8, Decl(promiseTypeStrictNull.ts, 205, 5))
->p.then : Symbol(Promise.then, Decl(lib.es2015.promise.d.ts, --, --))
->p : Symbol(p, Decl(promiseTypeStrictNull.ts, 0, 11))
->then : Symbol(Promise.then, Decl(lib.es2015.promise.d.ts, --, --))
->Promise.resolve : Symbol(PromiseConstructor.resolve, Decl(lib.es2015.promise.d.ts, --, --), Decl(lib.es2015.promise.d.ts, --, --))
->Promise : Symbol(Promise, Decl(lib.es2015.symbol.wellknown.d.ts, --, --), Decl(lib.es2015.promise.d.ts, --, --), Decl(lib.es2015.promise.d.ts, --, --), Decl(lib.es2015.iterable.d.ts, --, --))
->resolve : Symbol(PromiseConstructor.resolve, Decl(lib.es2015.promise.d.ts, --, --), Decl(lib.es2015.promise.d.ts, --, --))
->Promise.resolve : Symbol(PromiseConstructor.resolve, Decl(lib.es2015.promise.d.ts, --, --), Decl(lib.es2015.promise.d.ts, --, --))
->Promise : Symbol(Promise, Decl(lib.es2015.symbol.wellknown.d.ts, --, --), Decl(lib.es2015.promise.d.ts, --, --), Decl(lib.es2015.promise.d.ts, --, --), Decl(lib.es2015.iterable.d.ts, --, --))
->resolve : Symbol(PromiseConstructor.resolve, Decl(lib.es2015.promise.d.ts, --, --), Decl(lib.es2015.promise.d.ts, --, --))
-
-const pb9 = p.then(() => Promise.resolve("1"), () => Promise.reject(1));
->pb9 : Symbol(pb9, Decl(promiseTypeStrictNull.ts, 206, 5))
->p.then : Symbol(Promise.then, Decl(lib.es2015.promise.d.ts, --, --))
->p : Symbol(p, Decl(promiseTypeStrictNull.ts, 0, 11))
->then : Symbol(Promise.then, Decl(lib.es2015.promise.d.ts, --, --))
->Promise.resolve : Symbol(PromiseConstructor.resolve, Decl(lib.es2015.promise.d.ts, --, --), Decl(lib.es2015.promise.d.ts, --, --))
->Promise : Symbol(Promise, Decl(lib.es2015.symbol.wellknown.d.ts, --, --), Decl(lib.es2015.promise.d.ts, --, --), Decl(lib.es2015.promise.d.ts, --, --), Decl(lib.es2015.iterable.d.ts, --, --))
->resolve : Symbol(PromiseConstructor.resolve, Decl(lib.es2015.promise.d.ts, --, --), Decl(lib.es2015.promise.d.ts, --, --))
->Promise.reject : Symbol(PromiseConstructor.reject, Decl(lib.es2015.promise.d.ts, --, --), Decl(lib.es2015.promise.d.ts, --, --))
->Promise : Symbol(Promise, Decl(lib.es2015.symbol.wellknown.d.ts, --, --), Decl(lib.es2015.promise.d.ts, --, --), Decl(lib.es2015.promise.d.ts, --, --), Decl(lib.es2015.iterable.d.ts, --, --))
->reject : Symbol(PromiseConstructor.reject, Decl(lib.es2015.promise.d.ts, --, --), Decl(lib.es2015.promise.d.ts, --, --))
-
-const pc0 = p.then(() => Promise.reject("1"), undefined);
->pc0 : Symbol(pc0, Decl(promiseTypeStrictNull.ts, 208, 5))
->p.then : Symbol(Promise.then, Decl(lib.es2015.promise.d.ts, --, --))
->p : Symbol(p, Decl(promiseTypeStrictNull.ts, 0, 11))
->then : Symbol(Promise.then, Decl(lib.es2015.promise.d.ts, --, --))
->Promise.reject : Symbol(PromiseConstructor.reject, Decl(lib.es2015.promise.d.ts, --, --), Decl(lib.es2015.promise.d.ts, --, --))
->Promise : Symbol(Promise, Decl(lib.es2015.symbol.wellknown.d.ts, --, --), Decl(lib.es2015.promise.d.ts, --, --), Decl(lib.es2015.promise.d.ts, --, --), Decl(lib.es2015.iterable.d.ts, --, --))
->reject : Symbol(PromiseConstructor.reject, Decl(lib.es2015.promise.d.ts, --, --), Decl(lib.es2015.promise.d.ts, --, --))
->undefined : Symbol(undefined)
-
-const pc1 = p.then(() => Promise.reject("1"), null);
->pc1 : Symbol(pc1, Decl(promiseTypeStrictNull.ts, 209, 5))
->p.then : Symbol(Promise.then, Decl(lib.es2015.promise.d.ts, --, --))
->p : Symbol(p, Decl(promiseTypeStrictNull.ts, 0, 11))
->then : Symbol(Promise.then, Decl(lib.es2015.promise.d.ts, --, --))
->Promise.reject : Symbol(PromiseConstructor.reject, Decl(lib.es2015.promise.d.ts, --, --), Decl(lib.es2015.promise.d.ts, --, --))
->Promise : Symbol(Promise, Decl(lib.es2015.symbol.wellknown.d.ts, --, --), Decl(lib.es2015.promise.d.ts, --, --), Decl(lib.es2015.promise.d.ts, --, --), Decl(lib.es2015.iterable.d.ts, --, --))
->reject : Symbol(PromiseConstructor.reject, Decl(lib.es2015.promise.d.ts, --, --), Decl(lib.es2015.promise.d.ts, --, --))
-
-const pc2 = p.then(() => Promise.reject("1"), () => 1);
->pc2 : Symbol(pc2, Decl(promiseTypeStrictNull.ts, 210, 5))
->p.then : Symbol(Promise.then, Decl(lib.es2015.promise.d.ts, --, --))
->p : Symbol(p, Decl(promiseTypeStrictNull.ts, 0, 11))
->then : Symbol(Promise.then, Decl(lib.es2015.promise.d.ts, --, --))
->Promise.reject : Symbol(PromiseConstructor.reject, Decl(lib.es2015.promise.d.ts, --, --), Decl(lib.es2015.promise.d.ts, --, --))
->Promise : Symbol(Promise, Decl(lib.es2015.symbol.wellknown.d.ts, --, --), Decl(lib.es2015.promise.d.ts, --, --), Decl(lib.es2015.promise.d.ts, --, --), Decl(lib.es2015.iterable.d.ts, --, --))
->reject : Symbol(PromiseConstructor.reject, Decl(lib.es2015.promise.d.ts, --, --), Decl(lib.es2015.promise.d.ts, --, --))
-
-const pc3 = p.then(() => Promise.reject("1"), () => x);
->pc3 : Symbol(pc3, Decl(promiseTypeStrictNull.ts, 211, 5))
->p.then : Symbol(Promise.then, Decl(lib.es2015.promise.d.ts, --, --))
->p : Symbol(p, Decl(promiseTypeStrictNull.ts, 0, 11))
->then : Symbol(Promise.then, Decl(lib.es2015.promise.d.ts, --, --))
->Promise.reject : Symbol(PromiseConstructor.reject, Decl(lib.es2015.promise.d.ts, --, --), Decl(lib.es2015.promise.d.ts, --, --))
->Promise : Symbol(Promise, Decl(lib.es5.d.ts, --, --), Decl(lib.es2015.symbol.wellknown.d.ts, --, --), Decl(lib.es2015.promise.d.ts, --, --), Decl(lib.es2015.iterable.d.ts, --, --))
->reject : Symbol(PromiseConstructor.reject, Decl(lib.es2015.promise.d.ts, --, --), Decl(lib.es2015.promise.d.ts, --, --))
->x : Symbol(x, Decl(promiseTypeStrictNull.ts, 1, 11))
-
-<<<<<<< HEAD
-const pc4 = p.then(() => Promise.reject("1"), () => undefined);
->pc4 : Symbol(pc4, Decl(promiseTypeStrictNull.ts, 212, 5))
->p.then : Symbol(Promise.then, Decl(lib.es2015.promise.d.ts, --, --))
->p : Symbol(p, Decl(promiseTypeStrictNull.ts, 0, 11))
->then : Symbol(Promise.then, Decl(lib.es2015.promise.d.ts, --, --))
-=======
-const p80 = p.then(() => Promise.reject(1), undefined);
->p80 : Symbol(p80, Decl(promiseTypeStrictNull.ts, 149, 5))
->p.then : Symbol(Promise.then, Decl(lib.es5.d.ts, --, --), Decl(lib.es5.d.ts, --, --), Decl(lib.es5.d.ts, --, --), Decl(lib.es5.d.ts, --, --))
->p : Symbol(p, Decl(promiseTypeStrictNull.ts, 0, 11))
->then : Symbol(Promise.then, Decl(lib.es5.d.ts, --, --), Decl(lib.es5.d.ts, --, --), Decl(lib.es5.d.ts, --, --), Decl(lib.es5.d.ts, --, --))
->>>>>>> 87b780d6
->Promise.reject : Symbol(PromiseConstructor.reject, Decl(lib.es2015.promise.d.ts, --, --), Decl(lib.es2015.promise.d.ts, --, --))
->Promise : Symbol(Promise, Decl(lib.es5.d.ts, --, --), Decl(lib.es2015.symbol.wellknown.d.ts, --, --), Decl(lib.es2015.promise.d.ts, --, --), Decl(lib.es2015.iterable.d.ts, --, --))
->reject : Symbol(PromiseConstructor.reject, Decl(lib.es2015.promise.d.ts, --, --), Decl(lib.es2015.promise.d.ts, --, --))
->undefined : Symbol(undefined)
-
-<<<<<<< HEAD
-const pc5 = p.then(() => Promise.reject("1"), () => null);
->pc5 : Symbol(pc5, Decl(promiseTypeStrictNull.ts, 213, 5))
->p.then : Symbol(Promise.then, Decl(lib.es2015.promise.d.ts, --, --))
->p : Symbol(p, Decl(promiseTypeStrictNull.ts, 0, 11))
->then : Symbol(Promise.then, Decl(lib.es2015.promise.d.ts, --, --))
-=======
-const p81 = p.then(() => Promise.reject(1), () => 1);
->p81 : Symbol(p81, Decl(promiseTypeStrictNull.ts, 150, 5))
->p.then : Symbol(Promise.then, Decl(lib.es5.d.ts, --, --), Decl(lib.es5.d.ts, --, --), Decl(lib.es5.d.ts, --, --), Decl(lib.es5.d.ts, --, --))
->p : Symbol(p, Decl(promiseTypeStrictNull.ts, 0, 11))
->then : Symbol(Promise.then, Decl(lib.es5.d.ts, --, --), Decl(lib.es5.d.ts, --, --), Decl(lib.es5.d.ts, --, --), Decl(lib.es5.d.ts, --, --))
->>>>>>> 87b780d6
->Promise.reject : Symbol(PromiseConstructor.reject, Decl(lib.es2015.promise.d.ts, --, --), Decl(lib.es2015.promise.d.ts, --, --))
->Promise : Symbol(Promise, Decl(lib.es5.d.ts, --, --), Decl(lib.es2015.symbol.wellknown.d.ts, --, --), Decl(lib.es2015.promise.d.ts, --, --), Decl(lib.es2015.iterable.d.ts, --, --))
->reject : Symbol(PromiseConstructor.reject, Decl(lib.es2015.promise.d.ts, --, --), Decl(lib.es2015.promise.d.ts, --, --))
-
-<<<<<<< HEAD
-const pc6 = p.then(() => Promise.reject("1"), () => {});
->pc6 : Symbol(pc6, Decl(promiseTypeStrictNull.ts, 214, 5))
->p.then : Symbol(Promise.then, Decl(lib.es2015.promise.d.ts, --, --))
->p : Symbol(p, Decl(promiseTypeStrictNull.ts, 0, 11))
->then : Symbol(Promise.then, Decl(lib.es2015.promise.d.ts, --, --))
-=======
-const p82 = p.then(() => Promise.reject(1), () => {});
->p82 : Symbol(p82, Decl(promiseTypeStrictNull.ts, 151, 5))
->p.then : Symbol(Promise.then, Decl(lib.es5.d.ts, --, --), Decl(lib.es5.d.ts, --, --), Decl(lib.es5.d.ts, --, --), Decl(lib.es5.d.ts, --, --))
->p : Symbol(p, Decl(promiseTypeStrictNull.ts, 0, 11))
->then : Symbol(Promise.then, Decl(lib.es5.d.ts, --, --), Decl(lib.es5.d.ts, --, --), Decl(lib.es5.d.ts, --, --), Decl(lib.es5.d.ts, --, --))
->>>>>>> 87b780d6
->Promise.reject : Symbol(PromiseConstructor.reject, Decl(lib.es2015.promise.d.ts, --, --), Decl(lib.es2015.promise.d.ts, --, --))
->Promise : Symbol(Promise, Decl(lib.es5.d.ts, --, --), Decl(lib.es2015.symbol.wellknown.d.ts, --, --), Decl(lib.es2015.promise.d.ts, --, --), Decl(lib.es2015.iterable.d.ts, --, --))
->reject : Symbol(PromiseConstructor.reject, Decl(lib.es2015.promise.d.ts, --, --), Decl(lib.es2015.promise.d.ts, --, --))
-
-<<<<<<< HEAD
-const pc7 = p.then(() => Promise.reject("1"), () => {throw 1});
->pc7 : Symbol(pc7, Decl(promiseTypeStrictNull.ts, 215, 5))
->p.then : Symbol(Promise.then, Decl(lib.es2015.promise.d.ts, --, --))
->p : Symbol(p, Decl(promiseTypeStrictNull.ts, 0, 11))
->then : Symbol(Promise.then, Decl(lib.es2015.promise.d.ts, --, --))
-=======
-const p83 = p.then(() => Promise.reject(1), () => {throw 1});
->p83 : Symbol(p83, Decl(promiseTypeStrictNull.ts, 152, 5))
->p.then : Symbol(Promise.then, Decl(lib.es5.d.ts, --, --), Decl(lib.es5.d.ts, --, --), Decl(lib.es5.d.ts, --, --), Decl(lib.es5.d.ts, --, --))
->p : Symbol(p, Decl(promiseTypeStrictNull.ts, 0, 11))
->then : Symbol(Promise.then, Decl(lib.es5.d.ts, --, --), Decl(lib.es5.d.ts, --, --), Decl(lib.es5.d.ts, --, --), Decl(lib.es5.d.ts, --, --))
->>>>>>> 87b780d6
->Promise.reject : Symbol(PromiseConstructor.reject, Decl(lib.es2015.promise.d.ts, --, --), Decl(lib.es2015.promise.d.ts, --, --))
->Promise : Symbol(Promise, Decl(lib.es5.d.ts, --, --), Decl(lib.es2015.symbol.wellknown.d.ts, --, --), Decl(lib.es2015.promise.d.ts, --, --), Decl(lib.es2015.iterable.d.ts, --, --))
->reject : Symbol(PromiseConstructor.reject, Decl(lib.es2015.promise.d.ts, --, --), Decl(lib.es2015.promise.d.ts, --, --))
-
-<<<<<<< HEAD
-const pc8 = p.then(() => Promise.reject("1"), () => Promise.resolve(1));
->pc8 : Symbol(pc8, Decl(promiseTypeStrictNull.ts, 216, 5))
->p.then : Symbol(Promise.then, Decl(lib.es2015.promise.d.ts, --, --))
->p : Symbol(p, Decl(promiseTypeStrictNull.ts, 0, 11))
->then : Symbol(Promise.then, Decl(lib.es2015.promise.d.ts, --, --))
-=======
-const p84 = p.then(() => Promise.reject(1), () => Promise.resolve(1));
->p84 : Symbol(p84, Decl(promiseTypeStrictNull.ts, 153, 5))
->p.then : Symbol(Promise.then, Decl(lib.es5.d.ts, --, --), Decl(lib.es5.d.ts, --, --), Decl(lib.es5.d.ts, --, --), Decl(lib.es5.d.ts, --, --))
->p : Symbol(p, Decl(promiseTypeStrictNull.ts, 0, 11))
->then : Symbol(Promise.then, Decl(lib.es5.d.ts, --, --), Decl(lib.es5.d.ts, --, --), Decl(lib.es5.d.ts, --, --), Decl(lib.es5.d.ts, --, --))
->>>>>>> 87b780d6
->Promise.reject : Symbol(PromiseConstructor.reject, Decl(lib.es2015.promise.d.ts, --, --), Decl(lib.es2015.promise.d.ts, --, --))
->Promise : Symbol(Promise, Decl(lib.es5.d.ts, --, --), Decl(lib.es2015.symbol.wellknown.d.ts, --, --), Decl(lib.es2015.promise.d.ts, --, --), Decl(lib.es2015.iterable.d.ts, --, --))
->reject : Symbol(PromiseConstructor.reject, Decl(lib.es2015.promise.d.ts, --, --), Decl(lib.es2015.promise.d.ts, --, --))
->Promise.resolve : Symbol(PromiseConstructor.resolve, Decl(lib.es2015.promise.d.ts, --, --), Decl(lib.es2015.promise.d.ts, --, --))
->Promise : Symbol(Promise, Decl(lib.es5.d.ts, --, --), Decl(lib.es2015.symbol.wellknown.d.ts, --, --), Decl(lib.es2015.promise.d.ts, --, --), Decl(lib.es2015.iterable.d.ts, --, --))
->resolve : Symbol(PromiseConstructor.resolve, Decl(lib.es2015.promise.d.ts, --, --), Decl(lib.es2015.promise.d.ts, --, --))
-
-<<<<<<< HEAD
-const pc9 = p.then(() => Promise.reject("1"), () => Promise.reject(1));
->pc9 : Symbol(pc9, Decl(promiseTypeStrictNull.ts, 217, 5))
->p.then : Symbol(Promise.then, Decl(lib.es2015.promise.d.ts, --, --))
->p : Symbol(p, Decl(promiseTypeStrictNull.ts, 0, 11))
->then : Symbol(Promise.then, Decl(lib.es2015.promise.d.ts, --, --))
-=======
-const p85 = p.then(() => Promise.reject(1), () => Promise.reject(1));
->p85 : Symbol(p85, Decl(promiseTypeStrictNull.ts, 154, 5))
->p.then : Symbol(Promise.then, Decl(lib.es5.d.ts, --, --), Decl(lib.es5.d.ts, --, --), Decl(lib.es5.d.ts, --, --), Decl(lib.es5.d.ts, --, --))
->p : Symbol(p, Decl(promiseTypeStrictNull.ts, 0, 11))
->then : Symbol(Promise.then, Decl(lib.es5.d.ts, --, --), Decl(lib.es5.d.ts, --, --), Decl(lib.es5.d.ts, --, --), Decl(lib.es5.d.ts, --, --))
->>>>>>> 87b780d6
->Promise.reject : Symbol(PromiseConstructor.reject, Decl(lib.es2015.promise.d.ts, --, --), Decl(lib.es2015.promise.d.ts, --, --))
->Promise : Symbol(Promise, Decl(lib.es5.d.ts, --, --), Decl(lib.es2015.symbol.wellknown.d.ts, --, --), Decl(lib.es2015.promise.d.ts, --, --), Decl(lib.es2015.iterable.d.ts, --, --))
->reject : Symbol(PromiseConstructor.reject, Decl(lib.es2015.promise.d.ts, --, --), Decl(lib.es2015.promise.d.ts, --, --))
->Promise.reject : Symbol(PromiseConstructor.reject, Decl(lib.es2015.promise.d.ts, --, --), Decl(lib.es2015.promise.d.ts, --, --))
->Promise : Symbol(Promise, Decl(lib.es5.d.ts, --, --), Decl(lib.es2015.symbol.wellknown.d.ts, --, --), Decl(lib.es2015.promise.d.ts, --, --), Decl(lib.es2015.iterable.d.ts, --, --))
->reject : Symbol(PromiseConstructor.reject, Decl(lib.es2015.promise.d.ts, --, --), Decl(lib.es2015.promise.d.ts, --, --))
-
+=== tests/cases/compiler/promiseTypeStrictNull.ts ===
+declare var p: Promise<boolean>;
+>p : Symbol(p, Decl(promiseTypeStrictNull.ts, 0, 11))
+>Promise : Symbol(Promise, Decl(lib.es5.d.ts, --, --), Decl(lib.es2015.symbol.wellknown.d.ts, --, --), Decl(lib.es2015.promise.d.ts, --, --), Decl(lib.es2015.iterable.d.ts, --, --))
+
+declare var x: any;
+>x : Symbol(x, Decl(promiseTypeStrictNull.ts, 1, 11))
+
+async function A() {
+>A : Symbol(A, Decl(promiseTypeStrictNull.ts, 1, 19))
+
+    const a = await p;
+>a : Symbol(a, Decl(promiseTypeStrictNull.ts, 4, 9))
+>p : Symbol(p, Decl(promiseTypeStrictNull.ts, 0, 11))
+
+    return a;
+>a : Symbol(a, Decl(promiseTypeStrictNull.ts, 4, 9))
+}
+
+async function B() {
+>B : Symbol(B, Decl(promiseTypeStrictNull.ts, 6, 1))
+
+    const a = await p;
+>a : Symbol(a, Decl(promiseTypeStrictNull.ts, 9, 9))
+>p : Symbol(p, Decl(promiseTypeStrictNull.ts, 0, 11))
+
+    return 1;
+}
+
+async function C() {
+>C : Symbol(C, Decl(promiseTypeStrictNull.ts, 11, 1))
+
+    try {
+        const a = await p;
+>a : Symbol(a, Decl(promiseTypeStrictNull.ts, 15, 13))
+>p : Symbol(p, Decl(promiseTypeStrictNull.ts, 0, 11))
+
+        return 1;
+    }
+    catch (e) {
+>e : Symbol(e, Decl(promiseTypeStrictNull.ts, 18, 11))
+
+        return 'error';
+    }
+}
+
+async function D() {
+>D : Symbol(D, Decl(promiseTypeStrictNull.ts, 21, 1))
+
+    try {
+        const a = await p;
+>a : Symbol(a, Decl(promiseTypeStrictNull.ts, 25, 13))
+>p : Symbol(p, Decl(promiseTypeStrictNull.ts, 0, 11))
+
+        return 1;
+    }
+    catch (e) {
+>e : Symbol(e, Decl(promiseTypeStrictNull.ts, 28, 11))
+    }
+}
+
+async function E() {
+>E : Symbol(E, Decl(promiseTypeStrictNull.ts, 30, 1))
+
+    try {
+        const a = await p;
+>a : Symbol(a, Decl(promiseTypeStrictNull.ts, 34, 13))
+>p : Symbol(p, Decl(promiseTypeStrictNull.ts, 0, 11))
+
+        return 1;
+    }
+    catch (e) {
+>e : Symbol(e, Decl(promiseTypeStrictNull.ts, 37, 11))
+
+        throw Error();
+>Error : Symbol(Error, Decl(lib.es5.d.ts, --, --), Decl(lib.es5.d.ts, --, --))
+    }
+}
+
+async function F() {
+>F : Symbol(F, Decl(promiseTypeStrictNull.ts, 40, 1))
+
+    try {
+        const a = await p;
+>a : Symbol(a, Decl(promiseTypeStrictNull.ts, 44, 13))
+>p : Symbol(p, Decl(promiseTypeStrictNull.ts, 0, 11))
+
+        return 1;
+    }
+    catch (e) {
+>e : Symbol(e, Decl(promiseTypeStrictNull.ts, 47, 11))
+
+        return Promise.reject(Error());
+>Promise.reject : Symbol(PromiseConstructor.reject, Decl(lib.es2015.promise.d.ts, --, --), Decl(lib.es2015.promise.d.ts, --, --))
+>Promise : Symbol(Promise, Decl(lib.es5.d.ts, --, --), Decl(lib.es2015.symbol.wellknown.d.ts, --, --), Decl(lib.es2015.promise.d.ts, --, --), Decl(lib.es2015.iterable.d.ts, --, --))
+>reject : Symbol(PromiseConstructor.reject, Decl(lib.es2015.promise.d.ts, --, --), Decl(lib.es2015.promise.d.ts, --, --))
+>Error : Symbol(Error, Decl(lib.es5.d.ts, --, --), Decl(lib.es5.d.ts, --, --))
+    }
+}
+
+async function G() {
+>G : Symbol(G, Decl(promiseTypeStrictNull.ts, 50, 1))
+
+    try {
+        const a = await p;
+>a : Symbol(a, Decl(promiseTypeStrictNull.ts, 54, 13))
+>p : Symbol(p, Decl(promiseTypeStrictNull.ts, 0, 11))
+
+        return a;
+>a : Symbol(a, Decl(promiseTypeStrictNull.ts, 54, 13))
+    }
+    catch (e) {
+>e : Symbol(e, Decl(promiseTypeStrictNull.ts, 57, 11))
+
+        return;
+    }
+}
+
+async function H() {
+>H : Symbol(H, Decl(promiseTypeStrictNull.ts, 60, 1))
+
+    try {
+        const a = await p;
+>a : Symbol(a, Decl(promiseTypeStrictNull.ts, 64, 13))
+>p : Symbol(p, Decl(promiseTypeStrictNull.ts, 0, 11))
+
+        return a;
+>a : Symbol(a, Decl(promiseTypeStrictNull.ts, 64, 13))
+    }
+    catch (e) {
+>e : Symbol(e, Decl(promiseTypeStrictNull.ts, 67, 11))
+
+        throw Error();
+>Error : Symbol(Error, Decl(lib.es5.d.ts, --, --), Decl(lib.es5.d.ts, --, --))
+    }
+}
+
+async function I() {
+>I : Symbol(I, Decl(promiseTypeStrictNull.ts, 70, 1))
+
+    try {
+        const a = await p;
+>a : Symbol(a, Decl(promiseTypeStrictNull.ts, 74, 13))
+>p : Symbol(p, Decl(promiseTypeStrictNull.ts, 0, 11))
+
+        return a;
+>a : Symbol(a, Decl(promiseTypeStrictNull.ts, 74, 13))
+    }
+    catch (e) {
+>e : Symbol(e, Decl(promiseTypeStrictNull.ts, 77, 11))
+
+        return Promise.reject(Error());
+>Promise.reject : Symbol(PromiseConstructor.reject, Decl(lib.es2015.promise.d.ts, --, --), Decl(lib.es2015.promise.d.ts, --, --))
+>Promise : Symbol(Promise, Decl(lib.es5.d.ts, --, --), Decl(lib.es2015.symbol.wellknown.d.ts, --, --), Decl(lib.es2015.promise.d.ts, --, --), Decl(lib.es2015.iterable.d.ts, --, --))
+>reject : Symbol(PromiseConstructor.reject, Decl(lib.es2015.promise.d.ts, --, --), Decl(lib.es2015.promise.d.ts, --, --))
+>Error : Symbol(Error, Decl(lib.es5.d.ts, --, --), Decl(lib.es5.d.ts, --, --))
+    }
+}
+
+// addresses github issue #4903:
+
+const p00 = p.catch();
+>p00 : Symbol(p00, Decl(promiseTypeStrictNull.ts, 84, 5))
+>p.catch : Symbol(Promise.catch, Decl(lib.es5.d.ts, --, --))
+>p : Symbol(p, Decl(promiseTypeStrictNull.ts, 0, 11))
+>catch : Symbol(Promise.catch, Decl(lib.es5.d.ts, --, --))
+
+const p01 = p.then();
+>p01 : Symbol(p01, Decl(promiseTypeStrictNull.ts, 85, 5))
+>p.then : Symbol(Promise.then, Decl(lib.es5.d.ts, --, --))
+>p : Symbol(p, Decl(promiseTypeStrictNull.ts, 0, 11))
+>then : Symbol(Promise.then, Decl(lib.es5.d.ts, --, --))
+
+const p10 = p.catch(undefined);
+>p10 : Symbol(p10, Decl(promiseTypeStrictNull.ts, 87, 5))
+>p.catch : Symbol(Promise.catch, Decl(lib.es5.d.ts, --, --))
+>p : Symbol(p, Decl(promiseTypeStrictNull.ts, 0, 11))
+>catch : Symbol(Promise.catch, Decl(lib.es5.d.ts, --, --))
+>undefined : Symbol(undefined)
+
+const p11 = p.catch(null);
+>p11 : Symbol(p11, Decl(promiseTypeStrictNull.ts, 88, 5))
+>p.catch : Symbol(Promise.catch, Decl(lib.es5.d.ts, --, --))
+>p : Symbol(p, Decl(promiseTypeStrictNull.ts, 0, 11))
+>catch : Symbol(Promise.catch, Decl(lib.es5.d.ts, --, --))
+
+const p12 = p.catch(() => 1);
+>p12 : Symbol(p12, Decl(promiseTypeStrictNull.ts, 89, 5))
+>p.catch : Symbol(Promise.catch, Decl(lib.es5.d.ts, --, --))
+>p : Symbol(p, Decl(promiseTypeStrictNull.ts, 0, 11))
+>catch : Symbol(Promise.catch, Decl(lib.es5.d.ts, --, --))
+
+const p13 = p.catch(() => x);
+>p13 : Symbol(p13, Decl(promiseTypeStrictNull.ts, 90, 5))
+>p.catch : Symbol(Promise.catch, Decl(lib.es5.d.ts, --, --))
+>p : Symbol(p, Decl(promiseTypeStrictNull.ts, 0, 11))
+>catch : Symbol(Promise.catch, Decl(lib.es5.d.ts, --, --))
+>x : Symbol(x, Decl(promiseTypeStrictNull.ts, 1, 11))
+
+const p14 = p.catch(() => undefined);
+>p14 : Symbol(p14, Decl(promiseTypeStrictNull.ts, 91, 5))
+>p.catch : Symbol(Promise.catch, Decl(lib.es5.d.ts, --, --))
+>p : Symbol(p, Decl(promiseTypeStrictNull.ts, 0, 11))
+>catch : Symbol(Promise.catch, Decl(lib.es5.d.ts, --, --))
+>undefined : Symbol(undefined)
+
+const p15 = p.catch(() => null);
+>p15 : Symbol(p15, Decl(promiseTypeStrictNull.ts, 92, 5))
+>p.catch : Symbol(Promise.catch, Decl(lib.es5.d.ts, --, --))
+>p : Symbol(p, Decl(promiseTypeStrictNull.ts, 0, 11))
+>catch : Symbol(Promise.catch, Decl(lib.es5.d.ts, --, --))
+
+const p16 = p.catch(() => {});
+>p16 : Symbol(p16, Decl(promiseTypeStrictNull.ts, 93, 5))
+>p.catch : Symbol(Promise.catch, Decl(lib.es5.d.ts, --, --))
+>p : Symbol(p, Decl(promiseTypeStrictNull.ts, 0, 11))
+>catch : Symbol(Promise.catch, Decl(lib.es5.d.ts, --, --))
+
+const p17 = p.catch(() => {throw 1});
+>p17 : Symbol(p17, Decl(promiseTypeStrictNull.ts, 94, 5))
+>p.catch : Symbol(Promise.catch, Decl(lib.es5.d.ts, --, --))
+>p : Symbol(p, Decl(promiseTypeStrictNull.ts, 0, 11))
+>catch : Symbol(Promise.catch, Decl(lib.es5.d.ts, --, --))
+
+const p18 = p.catch(() => Promise.reject(1));
+>p18 : Symbol(p18, Decl(promiseTypeStrictNull.ts, 95, 5))
+>p.catch : Symbol(Promise.catch, Decl(lib.es5.d.ts, --, --))
+>p : Symbol(p, Decl(promiseTypeStrictNull.ts, 0, 11))
+>catch : Symbol(Promise.catch, Decl(lib.es5.d.ts, --, --))
+>Promise.reject : Symbol(PromiseConstructor.reject, Decl(lib.es2015.promise.d.ts, --, --), Decl(lib.es2015.promise.d.ts, --, --))
+>Promise : Symbol(Promise, Decl(lib.es5.d.ts, --, --), Decl(lib.es2015.symbol.wellknown.d.ts, --, --), Decl(lib.es2015.promise.d.ts, --, --), Decl(lib.es2015.iterable.d.ts, --, --))
+>reject : Symbol(PromiseConstructor.reject, Decl(lib.es2015.promise.d.ts, --, --), Decl(lib.es2015.promise.d.ts, --, --))
+
+const p19 = p.catch(() => Promise.resolve(1));
+>p19 : Symbol(p19, Decl(promiseTypeStrictNull.ts, 96, 5))
+>p.catch : Symbol(Promise.catch, Decl(lib.es5.d.ts, --, --))
+>p : Symbol(p, Decl(promiseTypeStrictNull.ts, 0, 11))
+>catch : Symbol(Promise.catch, Decl(lib.es5.d.ts, --, --))
+>Promise.resolve : Symbol(PromiseConstructor.resolve, Decl(lib.es2015.promise.d.ts, --, --), Decl(lib.es2015.promise.d.ts, --, --))
+>Promise : Symbol(Promise, Decl(lib.es5.d.ts, --, --), Decl(lib.es2015.symbol.wellknown.d.ts, --, --), Decl(lib.es2015.promise.d.ts, --, --), Decl(lib.es2015.iterable.d.ts, --, --))
+>resolve : Symbol(PromiseConstructor.resolve, Decl(lib.es2015.promise.d.ts, --, --), Decl(lib.es2015.promise.d.ts, --, --))
+
+const p20 = p.then(undefined);
+>p20 : Symbol(p20, Decl(promiseTypeStrictNull.ts, 98, 5))
+>p.then : Symbol(Promise.then, Decl(lib.es5.d.ts, --, --))
+>p : Symbol(p, Decl(promiseTypeStrictNull.ts, 0, 11))
+>then : Symbol(Promise.then, Decl(lib.es5.d.ts, --, --))
+>undefined : Symbol(undefined)
+
+const p21 = p.then(null);
+>p21 : Symbol(p21, Decl(promiseTypeStrictNull.ts, 99, 5))
+>p.then : Symbol(Promise.then, Decl(lib.es5.d.ts, --, --))
+>p : Symbol(p, Decl(promiseTypeStrictNull.ts, 0, 11))
+>then : Symbol(Promise.then, Decl(lib.es5.d.ts, --, --))
+
+const p22 = p.then(() => 1);
+>p22 : Symbol(p22, Decl(promiseTypeStrictNull.ts, 100, 5))
+>p.then : Symbol(Promise.then, Decl(lib.es5.d.ts, --, --))
+>p : Symbol(p, Decl(promiseTypeStrictNull.ts, 0, 11))
+>then : Symbol(Promise.then, Decl(lib.es5.d.ts, --, --))
+
+const p23 = p.then(() => x);
+>p23 : Symbol(p23, Decl(promiseTypeStrictNull.ts, 101, 5))
+>p.then : Symbol(Promise.then, Decl(lib.es5.d.ts, --, --))
+>p : Symbol(p, Decl(promiseTypeStrictNull.ts, 0, 11))
+>then : Symbol(Promise.then, Decl(lib.es5.d.ts, --, --))
+>x : Symbol(x, Decl(promiseTypeStrictNull.ts, 1, 11))
+
+const p24 = p.then(() => undefined);
+>p24 : Symbol(p24, Decl(promiseTypeStrictNull.ts, 102, 5))
+>p.then : Symbol(Promise.then, Decl(lib.es5.d.ts, --, --))
+>p : Symbol(p, Decl(promiseTypeStrictNull.ts, 0, 11))
+>then : Symbol(Promise.then, Decl(lib.es5.d.ts, --, --))
+>undefined : Symbol(undefined)
+
+const p25 = p.then(() => null);
+>p25 : Symbol(p25, Decl(promiseTypeStrictNull.ts, 103, 5))
+>p.then : Symbol(Promise.then, Decl(lib.es5.d.ts, --, --))
+>p : Symbol(p, Decl(promiseTypeStrictNull.ts, 0, 11))
+>then : Symbol(Promise.then, Decl(lib.es5.d.ts, --, --))
+
+const p26 = p.then(() => {});
+>p26 : Symbol(p26, Decl(promiseTypeStrictNull.ts, 104, 5))
+>p.then : Symbol(Promise.then, Decl(lib.es5.d.ts, --, --))
+>p : Symbol(p, Decl(promiseTypeStrictNull.ts, 0, 11))
+>then : Symbol(Promise.then, Decl(lib.es5.d.ts, --, --))
+
+const p27 = p.then(() => {throw 1});
+>p27 : Symbol(p27, Decl(promiseTypeStrictNull.ts, 105, 5))
+>p.then : Symbol(Promise.then, Decl(lib.es5.d.ts, --, --))
+>p : Symbol(p, Decl(promiseTypeStrictNull.ts, 0, 11))
+>then : Symbol(Promise.then, Decl(lib.es5.d.ts, --, --))
+
+const p28 = p.then(() => Promise.resolve(1));
+>p28 : Symbol(p28, Decl(promiseTypeStrictNull.ts, 106, 5))
+>p.then : Symbol(Promise.then, Decl(lib.es5.d.ts, --, --))
+>p : Symbol(p, Decl(promiseTypeStrictNull.ts, 0, 11))
+>then : Symbol(Promise.then, Decl(lib.es5.d.ts, --, --))
+>Promise.resolve : Symbol(PromiseConstructor.resolve, Decl(lib.es2015.promise.d.ts, --, --), Decl(lib.es2015.promise.d.ts, --, --))
+>Promise : Symbol(Promise, Decl(lib.es5.d.ts, --, --), Decl(lib.es2015.symbol.wellknown.d.ts, --, --), Decl(lib.es2015.promise.d.ts, --, --), Decl(lib.es2015.iterable.d.ts, --, --))
+>resolve : Symbol(PromiseConstructor.resolve, Decl(lib.es2015.promise.d.ts, --, --), Decl(lib.es2015.promise.d.ts, --, --))
+
+const p29 = p.then(() => Promise.reject(1));
+>p29 : Symbol(p29, Decl(promiseTypeStrictNull.ts, 107, 5))
+>p.then : Symbol(Promise.then, Decl(lib.es5.d.ts, --, --))
+>p : Symbol(p, Decl(promiseTypeStrictNull.ts, 0, 11))
+>then : Symbol(Promise.then, Decl(lib.es5.d.ts, --, --))
+>Promise.reject : Symbol(PromiseConstructor.reject, Decl(lib.es2015.promise.d.ts, --, --), Decl(lib.es2015.promise.d.ts, --, --))
+>Promise : Symbol(Promise, Decl(lib.es5.d.ts, --, --), Decl(lib.es2015.symbol.wellknown.d.ts, --, --), Decl(lib.es2015.promise.d.ts, --, --), Decl(lib.es2015.iterable.d.ts, --, --))
+>reject : Symbol(PromiseConstructor.reject, Decl(lib.es2015.promise.d.ts, --, --), Decl(lib.es2015.promise.d.ts, --, --))
+
+const p30 = p.then(undefined, undefined);
+>p30 : Symbol(p30, Decl(promiseTypeStrictNull.ts, 109, 5))
+>p.then : Symbol(Promise.then, Decl(lib.es5.d.ts, --, --))
+>p : Symbol(p, Decl(promiseTypeStrictNull.ts, 0, 11))
+>then : Symbol(Promise.then, Decl(lib.es5.d.ts, --, --))
+>undefined : Symbol(undefined)
+>undefined : Symbol(undefined)
+
+const p31 = p.then(undefined, null);
+>p31 : Symbol(p31, Decl(promiseTypeStrictNull.ts, 110, 5))
+>p.then : Symbol(Promise.then, Decl(lib.es5.d.ts, --, --))
+>p : Symbol(p, Decl(promiseTypeStrictNull.ts, 0, 11))
+>then : Symbol(Promise.then, Decl(lib.es5.d.ts, --, --))
+>undefined : Symbol(undefined)
+
+const p32 = p.then(undefined, () => 1);
+>p32 : Symbol(p32, Decl(promiseTypeStrictNull.ts, 111, 5))
+>p.then : Symbol(Promise.then, Decl(lib.es5.d.ts, --, --))
+>p : Symbol(p, Decl(promiseTypeStrictNull.ts, 0, 11))
+>then : Symbol(Promise.then, Decl(lib.es5.d.ts, --, --))
+>undefined : Symbol(undefined)
+
+const p33 = p.then(undefined, () => x);
+>p33 : Symbol(p33, Decl(promiseTypeStrictNull.ts, 112, 5))
+>p.then : Symbol(Promise.then, Decl(lib.es5.d.ts, --, --))
+>p : Symbol(p, Decl(promiseTypeStrictNull.ts, 0, 11))
+>then : Symbol(Promise.then, Decl(lib.es5.d.ts, --, --))
+>undefined : Symbol(undefined)
+>x : Symbol(x, Decl(promiseTypeStrictNull.ts, 1, 11))
+
+const p34 = p.then(undefined, () => undefined);
+>p34 : Symbol(p34, Decl(promiseTypeStrictNull.ts, 113, 5))
+>p.then : Symbol(Promise.then, Decl(lib.es5.d.ts, --, --))
+>p : Symbol(p, Decl(promiseTypeStrictNull.ts, 0, 11))
+>then : Symbol(Promise.then, Decl(lib.es5.d.ts, --, --))
+>undefined : Symbol(undefined)
+>undefined : Symbol(undefined)
+
+const p35 = p.then(undefined, () => null);
+>p35 : Symbol(p35, Decl(promiseTypeStrictNull.ts, 114, 5))
+>p.then : Symbol(Promise.then, Decl(lib.es5.d.ts, --, --))
+>p : Symbol(p, Decl(promiseTypeStrictNull.ts, 0, 11))
+>then : Symbol(Promise.then, Decl(lib.es5.d.ts, --, --))
+>undefined : Symbol(undefined)
+
+const p36 = p.then(undefined, () => {});
+>p36 : Symbol(p36, Decl(promiseTypeStrictNull.ts, 115, 5))
+>p.then : Symbol(Promise.then, Decl(lib.es5.d.ts, --, --))
+>p : Symbol(p, Decl(promiseTypeStrictNull.ts, 0, 11))
+>then : Symbol(Promise.then, Decl(lib.es5.d.ts, --, --))
+>undefined : Symbol(undefined)
+
+const p37 = p.then(undefined, () => {throw 1});
+>p37 : Symbol(p37, Decl(promiseTypeStrictNull.ts, 116, 5))
+>p.then : Symbol(Promise.then, Decl(lib.es5.d.ts, --, --))
+>p : Symbol(p, Decl(promiseTypeStrictNull.ts, 0, 11))
+>then : Symbol(Promise.then, Decl(lib.es5.d.ts, --, --))
+>undefined : Symbol(undefined)
+
+const p38 = p.then(undefined, () => Promise.resolve(1));
+>p38 : Symbol(p38, Decl(promiseTypeStrictNull.ts, 117, 5))
+>p.then : Symbol(Promise.then, Decl(lib.es5.d.ts, --, --))
+>p : Symbol(p, Decl(promiseTypeStrictNull.ts, 0, 11))
+>then : Symbol(Promise.then, Decl(lib.es5.d.ts, --, --))
+>undefined : Symbol(undefined)
+>Promise.resolve : Symbol(PromiseConstructor.resolve, Decl(lib.es2015.promise.d.ts, --, --), Decl(lib.es2015.promise.d.ts, --, --))
+>Promise : Symbol(Promise, Decl(lib.es5.d.ts, --, --), Decl(lib.es2015.symbol.wellknown.d.ts, --, --), Decl(lib.es2015.promise.d.ts, --, --), Decl(lib.es2015.iterable.d.ts, --, --))
+>resolve : Symbol(PromiseConstructor.resolve, Decl(lib.es2015.promise.d.ts, --, --), Decl(lib.es2015.promise.d.ts, --, --))
+
+const p39 = p.then(undefined, () => Promise.reject(1));
+>p39 : Symbol(p39, Decl(promiseTypeStrictNull.ts, 118, 5))
+>p.then : Symbol(Promise.then, Decl(lib.es5.d.ts, --, --))
+>p : Symbol(p, Decl(promiseTypeStrictNull.ts, 0, 11))
+>then : Symbol(Promise.then, Decl(lib.es5.d.ts, --, --))
+>undefined : Symbol(undefined)
+>Promise.reject : Symbol(PromiseConstructor.reject, Decl(lib.es2015.promise.d.ts, --, --), Decl(lib.es2015.promise.d.ts, --, --))
+>Promise : Symbol(Promise, Decl(lib.es5.d.ts, --, --), Decl(lib.es2015.symbol.wellknown.d.ts, --, --), Decl(lib.es2015.promise.d.ts, --, --), Decl(lib.es2015.iterable.d.ts, --, --))
+>reject : Symbol(PromiseConstructor.reject, Decl(lib.es2015.promise.d.ts, --, --), Decl(lib.es2015.promise.d.ts, --, --))
+
+const p40 = p.then(null, undefined);
+>p40 : Symbol(p40, Decl(promiseTypeStrictNull.ts, 120, 5))
+>p.then : Symbol(Promise.then, Decl(lib.es5.d.ts, --, --))
+>p : Symbol(p, Decl(promiseTypeStrictNull.ts, 0, 11))
+>then : Symbol(Promise.then, Decl(lib.es5.d.ts, --, --))
+>undefined : Symbol(undefined)
+
+const p41 = p.then(null, null);
+>p41 : Symbol(p41, Decl(promiseTypeStrictNull.ts, 121, 5))
+>p.then : Symbol(Promise.then, Decl(lib.es5.d.ts, --, --))
+>p : Symbol(p, Decl(promiseTypeStrictNull.ts, 0, 11))
+>then : Symbol(Promise.then, Decl(lib.es5.d.ts, --, --))
+
+const p42 = p.then(null, () => 1);
+>p42 : Symbol(p42, Decl(promiseTypeStrictNull.ts, 122, 5))
+>p.then : Symbol(Promise.then, Decl(lib.es5.d.ts, --, --))
+>p : Symbol(p, Decl(promiseTypeStrictNull.ts, 0, 11))
+>then : Symbol(Promise.then, Decl(lib.es5.d.ts, --, --))
+
+const p43 = p.then(null, () => x);
+>p43 : Symbol(p43, Decl(promiseTypeStrictNull.ts, 123, 5))
+>p.then : Symbol(Promise.then, Decl(lib.es5.d.ts, --, --))
+>p : Symbol(p, Decl(promiseTypeStrictNull.ts, 0, 11))
+>then : Symbol(Promise.then, Decl(lib.es5.d.ts, --, --))
+>x : Symbol(x, Decl(promiseTypeStrictNull.ts, 1, 11))
+
+const p44 = p.then(null, () => undefined);
+>p44 : Symbol(p44, Decl(promiseTypeStrictNull.ts, 124, 5))
+>p.then : Symbol(Promise.then, Decl(lib.es5.d.ts, --, --))
+>p : Symbol(p, Decl(promiseTypeStrictNull.ts, 0, 11))
+>then : Symbol(Promise.then, Decl(lib.es5.d.ts, --, --))
+>undefined : Symbol(undefined)
+
+const p45 = p.then(null, () => null);
+>p45 : Symbol(p45, Decl(promiseTypeStrictNull.ts, 125, 5))
+>p.then : Symbol(Promise.then, Decl(lib.es5.d.ts, --, --))
+>p : Symbol(p, Decl(promiseTypeStrictNull.ts, 0, 11))
+>then : Symbol(Promise.then, Decl(lib.es5.d.ts, --, --))
+
+const p46 = p.then(null, () => {});
+>p46 : Symbol(p46, Decl(promiseTypeStrictNull.ts, 126, 5))
+>p.then : Symbol(Promise.then, Decl(lib.es5.d.ts, --, --))
+>p : Symbol(p, Decl(promiseTypeStrictNull.ts, 0, 11))
+>then : Symbol(Promise.then, Decl(lib.es5.d.ts, --, --))
+
+const p47 = p.then(null, () => {throw 1});
+>p47 : Symbol(p47, Decl(promiseTypeStrictNull.ts, 127, 5))
+>p.then : Symbol(Promise.then, Decl(lib.es5.d.ts, --, --))
+>p : Symbol(p, Decl(promiseTypeStrictNull.ts, 0, 11))
+>then : Symbol(Promise.then, Decl(lib.es5.d.ts, --, --))
+
+const p48 = p.then(null, () => Promise.resolve(1));
+>p48 : Symbol(p48, Decl(promiseTypeStrictNull.ts, 128, 5))
+>p.then : Symbol(Promise.then, Decl(lib.es5.d.ts, --, --))
+>p : Symbol(p, Decl(promiseTypeStrictNull.ts, 0, 11))
+>then : Symbol(Promise.then, Decl(lib.es5.d.ts, --, --))
+>Promise.resolve : Symbol(PromiseConstructor.resolve, Decl(lib.es2015.promise.d.ts, --, --), Decl(lib.es2015.promise.d.ts, --, --))
+>Promise : Symbol(Promise, Decl(lib.es5.d.ts, --, --), Decl(lib.es2015.symbol.wellknown.d.ts, --, --), Decl(lib.es2015.promise.d.ts, --, --), Decl(lib.es2015.iterable.d.ts, --, --))
+>resolve : Symbol(PromiseConstructor.resolve, Decl(lib.es2015.promise.d.ts, --, --), Decl(lib.es2015.promise.d.ts, --, --))
+
+const p49 = p.then(null, () => Promise.reject(1));
+>p49 : Symbol(p49, Decl(promiseTypeStrictNull.ts, 129, 5))
+>p.then : Symbol(Promise.then, Decl(lib.es5.d.ts, --, --))
+>p : Symbol(p, Decl(promiseTypeStrictNull.ts, 0, 11))
+>then : Symbol(Promise.then, Decl(lib.es5.d.ts, --, --))
+>Promise.reject : Symbol(PromiseConstructor.reject, Decl(lib.es2015.promise.d.ts, --, --), Decl(lib.es2015.promise.d.ts, --, --))
+>Promise : Symbol(Promise, Decl(lib.es5.d.ts, --, --), Decl(lib.es2015.symbol.wellknown.d.ts, --, --), Decl(lib.es2015.promise.d.ts, --, --), Decl(lib.es2015.iterable.d.ts, --, --))
+>reject : Symbol(PromiseConstructor.reject, Decl(lib.es2015.promise.d.ts, --, --), Decl(lib.es2015.promise.d.ts, --, --))
+
+const p50 = p.then(() => "1", undefined);
+>p50 : Symbol(p50, Decl(promiseTypeStrictNull.ts, 131, 5))
+>p.then : Symbol(Promise.then, Decl(lib.es5.d.ts, --, --))
+>p : Symbol(p, Decl(promiseTypeStrictNull.ts, 0, 11))
+>then : Symbol(Promise.then, Decl(lib.es5.d.ts, --, --))
+>undefined : Symbol(undefined)
+
+const p51 = p.then(() => "1", null);
+>p51 : Symbol(p51, Decl(promiseTypeStrictNull.ts, 132, 5))
+>p.then : Symbol(Promise.then, Decl(lib.es5.d.ts, --, --))
+>p : Symbol(p, Decl(promiseTypeStrictNull.ts, 0, 11))
+>then : Symbol(Promise.then, Decl(lib.es5.d.ts, --, --))
+
+const p52 = p.then(() => "1", () => 1);
+>p52 : Symbol(p52, Decl(promiseTypeStrictNull.ts, 133, 5))
+>p.then : Symbol(Promise.then, Decl(lib.es5.d.ts, --, --))
+>p : Symbol(p, Decl(promiseTypeStrictNull.ts, 0, 11))
+>then : Symbol(Promise.then, Decl(lib.es5.d.ts, --, --))
+
+const p53 = p.then(() => "1", () => x);
+>p53 : Symbol(p53, Decl(promiseTypeStrictNull.ts, 134, 5))
+>p.then : Symbol(Promise.then, Decl(lib.es5.d.ts, --, --))
+>p : Symbol(p, Decl(promiseTypeStrictNull.ts, 0, 11))
+>then : Symbol(Promise.then, Decl(lib.es5.d.ts, --, --))
+>x : Symbol(x, Decl(promiseTypeStrictNull.ts, 1, 11))
+
+const p54 = p.then(() => "1", () => undefined);
+>p54 : Symbol(p54, Decl(promiseTypeStrictNull.ts, 135, 5))
+>p.then : Symbol(Promise.then, Decl(lib.es5.d.ts, --, --))
+>p : Symbol(p, Decl(promiseTypeStrictNull.ts, 0, 11))
+>then : Symbol(Promise.then, Decl(lib.es5.d.ts, --, --))
+>undefined : Symbol(undefined)
+
+const p55 = p.then(() => "1", () => null);
+>p55 : Symbol(p55, Decl(promiseTypeStrictNull.ts, 136, 5))
+>p.then : Symbol(Promise.then, Decl(lib.es5.d.ts, --, --))
+>p : Symbol(p, Decl(promiseTypeStrictNull.ts, 0, 11))
+>then : Symbol(Promise.then, Decl(lib.es5.d.ts, --, --))
+
+const p56 = p.then(() => "1", () => {});
+>p56 : Symbol(p56, Decl(promiseTypeStrictNull.ts, 137, 5))
+>p.then : Symbol(Promise.then, Decl(lib.es5.d.ts, --, --))
+>p : Symbol(p, Decl(promiseTypeStrictNull.ts, 0, 11))
+>then : Symbol(Promise.then, Decl(lib.es5.d.ts, --, --))
+
+const p57 = p.then(() => "1", () => {throw 1});
+>p57 : Symbol(p57, Decl(promiseTypeStrictNull.ts, 138, 5))
+>p.then : Symbol(Promise.then, Decl(lib.es5.d.ts, --, --))
+>p : Symbol(p, Decl(promiseTypeStrictNull.ts, 0, 11))
+>then : Symbol(Promise.then, Decl(lib.es5.d.ts, --, --))
+
+const p58 = p.then(() => "1", () => Promise.resolve(1));
+>p58 : Symbol(p58, Decl(promiseTypeStrictNull.ts, 139, 5))
+>p.then : Symbol(Promise.then, Decl(lib.es5.d.ts, --, --))
+>p : Symbol(p, Decl(promiseTypeStrictNull.ts, 0, 11))
+>then : Symbol(Promise.then, Decl(lib.es5.d.ts, --, --))
+>Promise.resolve : Symbol(PromiseConstructor.resolve, Decl(lib.es2015.promise.d.ts, --, --), Decl(lib.es2015.promise.d.ts, --, --))
+>Promise : Symbol(Promise, Decl(lib.es5.d.ts, --, --), Decl(lib.es2015.symbol.wellknown.d.ts, --, --), Decl(lib.es2015.promise.d.ts, --, --), Decl(lib.es2015.iterable.d.ts, --, --))
+>resolve : Symbol(PromiseConstructor.resolve, Decl(lib.es2015.promise.d.ts, --, --), Decl(lib.es2015.promise.d.ts, --, --))
+
+const p59 = p.then(() => "1", () => Promise.reject(1));
+>p59 : Symbol(p59, Decl(promiseTypeStrictNull.ts, 140, 5))
+>p.then : Symbol(Promise.then, Decl(lib.es5.d.ts, --, --))
+>p : Symbol(p, Decl(promiseTypeStrictNull.ts, 0, 11))
+>then : Symbol(Promise.then, Decl(lib.es5.d.ts, --, --))
+>Promise.reject : Symbol(PromiseConstructor.reject, Decl(lib.es2015.promise.d.ts, --, --), Decl(lib.es2015.promise.d.ts, --, --))
+>Promise : Symbol(Promise, Decl(lib.es5.d.ts, --, --), Decl(lib.es2015.symbol.wellknown.d.ts, --, --), Decl(lib.es2015.promise.d.ts, --, --), Decl(lib.es2015.iterable.d.ts, --, --))
+>reject : Symbol(PromiseConstructor.reject, Decl(lib.es2015.promise.d.ts, --, --), Decl(lib.es2015.promise.d.ts, --, --))
+
+const p60 = p.then(() => x, undefined);
+>p60 : Symbol(p60, Decl(promiseTypeStrictNull.ts, 142, 5))
+>p.then : Symbol(Promise.then, Decl(lib.es5.d.ts, --, --))
+>p : Symbol(p, Decl(promiseTypeStrictNull.ts, 0, 11))
+>then : Symbol(Promise.then, Decl(lib.es5.d.ts, --, --))
+>x : Symbol(x, Decl(promiseTypeStrictNull.ts, 1, 11))
+>undefined : Symbol(undefined)
+
+const p61 = p.then(() => x, null);
+>p61 : Symbol(p61, Decl(promiseTypeStrictNull.ts, 143, 5))
+>p.then : Symbol(Promise.then, Decl(lib.es5.d.ts, --, --))
+>p : Symbol(p, Decl(promiseTypeStrictNull.ts, 0, 11))
+>then : Symbol(Promise.then, Decl(lib.es5.d.ts, --, --))
+>x : Symbol(x, Decl(promiseTypeStrictNull.ts, 1, 11))
+
+const p62 = p.then(() => x, () => 1);
+>p62 : Symbol(p62, Decl(promiseTypeStrictNull.ts, 144, 5))
+>p.then : Symbol(Promise.then, Decl(lib.es5.d.ts, --, --))
+>p : Symbol(p, Decl(promiseTypeStrictNull.ts, 0, 11))
+>then : Symbol(Promise.then, Decl(lib.es5.d.ts, --, --))
+>x : Symbol(x, Decl(promiseTypeStrictNull.ts, 1, 11))
+
+const p63 = p.then(() => x, () => x);
+>p63 : Symbol(p63, Decl(promiseTypeStrictNull.ts, 145, 5))
+>p.then : Symbol(Promise.then, Decl(lib.es5.d.ts, --, --))
+>p : Symbol(p, Decl(promiseTypeStrictNull.ts, 0, 11))
+>then : Symbol(Promise.then, Decl(lib.es5.d.ts, --, --))
+>x : Symbol(x, Decl(promiseTypeStrictNull.ts, 1, 11))
+>x : Symbol(x, Decl(promiseTypeStrictNull.ts, 1, 11))
+
+const p64 = p.then(() => x, () => undefined);
+>p64 : Symbol(p64, Decl(promiseTypeStrictNull.ts, 146, 5))
+>p.then : Symbol(Promise.then, Decl(lib.es5.d.ts, --, --))
+>p : Symbol(p, Decl(promiseTypeStrictNull.ts, 0, 11))
+>then : Symbol(Promise.then, Decl(lib.es5.d.ts, --, --))
+>x : Symbol(x, Decl(promiseTypeStrictNull.ts, 1, 11))
+>undefined : Symbol(undefined)
+
+const p65 = p.then(() => x, () => null);
+>p65 : Symbol(p65, Decl(promiseTypeStrictNull.ts, 147, 5))
+>p.then : Symbol(Promise.then, Decl(lib.es5.d.ts, --, --))
+>p : Symbol(p, Decl(promiseTypeStrictNull.ts, 0, 11))
+>then : Symbol(Promise.then, Decl(lib.es5.d.ts, --, --))
+>x : Symbol(x, Decl(promiseTypeStrictNull.ts, 1, 11))
+
+const p66 = p.then(() => x, () => {});
+>p66 : Symbol(p66, Decl(promiseTypeStrictNull.ts, 148, 5))
+>p.then : Symbol(Promise.then, Decl(lib.es5.d.ts, --, --))
+>p : Symbol(p, Decl(promiseTypeStrictNull.ts, 0, 11))
+>then : Symbol(Promise.then, Decl(lib.es5.d.ts, --, --))
+>x : Symbol(x, Decl(promiseTypeStrictNull.ts, 1, 11))
+
+const p67 = p.then(() => x, () => {throw 1});
+>p67 : Symbol(p67, Decl(promiseTypeStrictNull.ts, 149, 5))
+>p.then : Symbol(Promise.then, Decl(lib.es5.d.ts, --, --))
+>p : Symbol(p, Decl(promiseTypeStrictNull.ts, 0, 11))
+>then : Symbol(Promise.then, Decl(lib.es5.d.ts, --, --))
+>x : Symbol(x, Decl(promiseTypeStrictNull.ts, 1, 11))
+
+const p68 = p.then(() => x, () => Promise.resolve(1));
+>p68 : Symbol(p68, Decl(promiseTypeStrictNull.ts, 150, 5))
+>p.then : Symbol(Promise.then, Decl(lib.es5.d.ts, --, --))
+>p : Symbol(p, Decl(promiseTypeStrictNull.ts, 0, 11))
+>then : Symbol(Promise.then, Decl(lib.es5.d.ts, --, --))
+>x : Symbol(x, Decl(promiseTypeStrictNull.ts, 1, 11))
+>Promise.resolve : Symbol(PromiseConstructor.resolve, Decl(lib.es2015.promise.d.ts, --, --), Decl(lib.es2015.promise.d.ts, --, --))
+>Promise : Symbol(Promise, Decl(lib.es5.d.ts, --, --), Decl(lib.es2015.symbol.wellknown.d.ts, --, --), Decl(lib.es2015.promise.d.ts, --, --), Decl(lib.es2015.iterable.d.ts, --, --))
+>resolve : Symbol(PromiseConstructor.resolve, Decl(lib.es2015.promise.d.ts, --, --), Decl(lib.es2015.promise.d.ts, --, --))
+
+const p69 = p.then(() => x, () => Promise.reject(1));
+>p69 : Symbol(p69, Decl(promiseTypeStrictNull.ts, 151, 5))
+>p.then : Symbol(Promise.then, Decl(lib.es5.d.ts, --, --))
+>p : Symbol(p, Decl(promiseTypeStrictNull.ts, 0, 11))
+>then : Symbol(Promise.then, Decl(lib.es5.d.ts, --, --))
+>x : Symbol(x, Decl(promiseTypeStrictNull.ts, 1, 11))
+>Promise.reject : Symbol(PromiseConstructor.reject, Decl(lib.es2015.promise.d.ts, --, --), Decl(lib.es2015.promise.d.ts, --, --))
+>Promise : Symbol(Promise, Decl(lib.es5.d.ts, --, --), Decl(lib.es2015.symbol.wellknown.d.ts, --, --), Decl(lib.es2015.promise.d.ts, --, --), Decl(lib.es2015.iterable.d.ts, --, --))
+>reject : Symbol(PromiseConstructor.reject, Decl(lib.es2015.promise.d.ts, --, --), Decl(lib.es2015.promise.d.ts, --, --))
+
+const p70 = p.then(() => undefined, undefined);
+>p70 : Symbol(p70, Decl(promiseTypeStrictNull.ts, 153, 5))
+>p.then : Symbol(Promise.then, Decl(lib.es5.d.ts, --, --))
+>p : Symbol(p, Decl(promiseTypeStrictNull.ts, 0, 11))
+>then : Symbol(Promise.then, Decl(lib.es5.d.ts, --, --))
+>undefined : Symbol(undefined)
+>undefined : Symbol(undefined)
+
+const p71 = p.then(() => undefined, null);
+>p71 : Symbol(p71, Decl(promiseTypeStrictNull.ts, 154, 5))
+>p.then : Symbol(Promise.then, Decl(lib.es5.d.ts, --, --))
+>p : Symbol(p, Decl(promiseTypeStrictNull.ts, 0, 11))
+>then : Symbol(Promise.then, Decl(lib.es5.d.ts, --, --))
+>undefined : Symbol(undefined)
+
+const p72 = p.then(() => undefined, () => 1);
+>p72 : Symbol(p72, Decl(promiseTypeStrictNull.ts, 155, 5))
+>p.then : Symbol(Promise.then, Decl(lib.es5.d.ts, --, --))
+>p : Symbol(p, Decl(promiseTypeStrictNull.ts, 0, 11))
+>then : Symbol(Promise.then, Decl(lib.es5.d.ts, --, --))
+>undefined : Symbol(undefined)
+
+const p73 = p.then(() => undefined, () => x);
+>p73 : Symbol(p73, Decl(promiseTypeStrictNull.ts, 156, 5))
+>p.then : Symbol(Promise.then, Decl(lib.es5.d.ts, --, --))
+>p : Symbol(p, Decl(promiseTypeStrictNull.ts, 0, 11))
+>then : Symbol(Promise.then, Decl(lib.es5.d.ts, --, --))
+>undefined : Symbol(undefined)
+>x : Symbol(x, Decl(promiseTypeStrictNull.ts, 1, 11))
+
+const p74 = p.then(() => undefined, () => undefined);
+>p74 : Symbol(p74, Decl(promiseTypeStrictNull.ts, 157, 5))
+>p.then : Symbol(Promise.then, Decl(lib.es5.d.ts, --, --))
+>p : Symbol(p, Decl(promiseTypeStrictNull.ts, 0, 11))
+>then : Symbol(Promise.then, Decl(lib.es5.d.ts, --, --))
+>undefined : Symbol(undefined)
+>undefined : Symbol(undefined)
+
+const p75 = p.then(() => undefined, () => null);
+>p75 : Symbol(p75, Decl(promiseTypeStrictNull.ts, 158, 5))
+>p.then : Symbol(Promise.then, Decl(lib.es5.d.ts, --, --))
+>p : Symbol(p, Decl(promiseTypeStrictNull.ts, 0, 11))
+>then : Symbol(Promise.then, Decl(lib.es5.d.ts, --, --))
+>undefined : Symbol(undefined)
+
+const p76 = p.then(() => undefined, () => {});
+>p76 : Symbol(p76, Decl(promiseTypeStrictNull.ts, 159, 5))
+>p.then : Symbol(Promise.then, Decl(lib.es5.d.ts, --, --))
+>p : Symbol(p, Decl(promiseTypeStrictNull.ts, 0, 11))
+>then : Symbol(Promise.then, Decl(lib.es5.d.ts, --, --))
+>undefined : Symbol(undefined)
+
+const p77 = p.then(() => undefined, () => {throw 1});
+>p77 : Symbol(p77, Decl(promiseTypeStrictNull.ts, 160, 5))
+>p.then : Symbol(Promise.then, Decl(lib.es5.d.ts, --, --))
+>p : Symbol(p, Decl(promiseTypeStrictNull.ts, 0, 11))
+>then : Symbol(Promise.then, Decl(lib.es5.d.ts, --, --))
+>undefined : Symbol(undefined)
+
+const p78 = p.then(() => undefined, () => Promise.resolve(1));
+>p78 : Symbol(p78, Decl(promiseTypeStrictNull.ts, 161, 5))
+>p.then : Symbol(Promise.then, Decl(lib.es5.d.ts, --, --))
+>p : Symbol(p, Decl(promiseTypeStrictNull.ts, 0, 11))
+>then : Symbol(Promise.then, Decl(lib.es5.d.ts, --, --))
+>undefined : Symbol(undefined)
+>Promise.resolve : Symbol(PromiseConstructor.resolve, Decl(lib.es2015.promise.d.ts, --, --), Decl(lib.es2015.promise.d.ts, --, --))
+>Promise : Symbol(Promise, Decl(lib.es5.d.ts, --, --), Decl(lib.es2015.symbol.wellknown.d.ts, --, --), Decl(lib.es2015.promise.d.ts, --, --), Decl(lib.es2015.iterable.d.ts, --, --))
+>resolve : Symbol(PromiseConstructor.resolve, Decl(lib.es2015.promise.d.ts, --, --), Decl(lib.es2015.promise.d.ts, --, --))
+
+const p79 = p.then(() => undefined, () => Promise.reject(1));
+>p79 : Symbol(p79, Decl(promiseTypeStrictNull.ts, 162, 5))
+>p.then : Symbol(Promise.then, Decl(lib.es5.d.ts, --, --))
+>p : Symbol(p, Decl(promiseTypeStrictNull.ts, 0, 11))
+>then : Symbol(Promise.then, Decl(lib.es5.d.ts, --, --))
+>undefined : Symbol(undefined)
+>Promise.reject : Symbol(PromiseConstructor.reject, Decl(lib.es2015.promise.d.ts, --, --), Decl(lib.es2015.promise.d.ts, --, --))
+>Promise : Symbol(Promise, Decl(lib.es5.d.ts, --, --), Decl(lib.es2015.symbol.wellknown.d.ts, --, --), Decl(lib.es2015.promise.d.ts, --, --), Decl(lib.es2015.iterable.d.ts, --, --))
+>reject : Symbol(PromiseConstructor.reject, Decl(lib.es2015.promise.d.ts, --, --), Decl(lib.es2015.promise.d.ts, --, --))
+
+const p80 = p.then(() => null, undefined);
+>p80 : Symbol(p80, Decl(promiseTypeStrictNull.ts, 164, 5))
+>p.then : Symbol(Promise.then, Decl(lib.es5.d.ts, --, --))
+>p : Symbol(p, Decl(promiseTypeStrictNull.ts, 0, 11))
+>then : Symbol(Promise.then, Decl(lib.es5.d.ts, --, --))
+>undefined : Symbol(undefined)
+
+const p81 = p.then(() => null, null);
+>p81 : Symbol(p81, Decl(promiseTypeStrictNull.ts, 165, 5))
+>p.then : Symbol(Promise.then, Decl(lib.es5.d.ts, --, --))
+>p : Symbol(p, Decl(promiseTypeStrictNull.ts, 0, 11))
+>then : Symbol(Promise.then, Decl(lib.es5.d.ts, --, --))
+
+const p82 = p.then(() => null, () => 1);
+>p82 : Symbol(p82, Decl(promiseTypeStrictNull.ts, 166, 5))
+>p.then : Symbol(Promise.then, Decl(lib.es5.d.ts, --, --))
+>p : Symbol(p, Decl(promiseTypeStrictNull.ts, 0, 11))
+>then : Symbol(Promise.then, Decl(lib.es5.d.ts, --, --))
+
+const p83 = p.then(() => null, () => x);
+>p83 : Symbol(p83, Decl(promiseTypeStrictNull.ts, 167, 5))
+>p.then : Symbol(Promise.then, Decl(lib.es5.d.ts, --, --))
+>p : Symbol(p, Decl(promiseTypeStrictNull.ts, 0, 11))
+>then : Symbol(Promise.then, Decl(lib.es5.d.ts, --, --))
+>x : Symbol(x, Decl(promiseTypeStrictNull.ts, 1, 11))
+
+const p84 = p.then(() => null, () => undefined);
+>p84 : Symbol(p84, Decl(promiseTypeStrictNull.ts, 168, 5))
+>p.then : Symbol(Promise.then, Decl(lib.es5.d.ts, --, --))
+>p : Symbol(p, Decl(promiseTypeStrictNull.ts, 0, 11))
+>then : Symbol(Promise.then, Decl(lib.es5.d.ts, --, --))
+>undefined : Symbol(undefined)
+
+const p85 = p.then(() => null, () => null);
+>p85 : Symbol(p85, Decl(promiseTypeStrictNull.ts, 169, 5))
+>p.then : Symbol(Promise.then, Decl(lib.es5.d.ts, --, --))
+>p : Symbol(p, Decl(promiseTypeStrictNull.ts, 0, 11))
+>then : Symbol(Promise.then, Decl(lib.es5.d.ts, --, --))
+
+const p86 = p.then(() => null, () => {});
+>p86 : Symbol(p86, Decl(promiseTypeStrictNull.ts, 170, 5))
+>p.then : Symbol(Promise.then, Decl(lib.es5.d.ts, --, --))
+>p : Symbol(p, Decl(promiseTypeStrictNull.ts, 0, 11))
+>then : Symbol(Promise.then, Decl(lib.es5.d.ts, --, --))
+
+const p87 = p.then(() => null, () => {throw 1});
+>p87 : Symbol(p87, Decl(promiseTypeStrictNull.ts, 171, 5))
+>p.then : Symbol(Promise.then, Decl(lib.es5.d.ts, --, --))
+>p : Symbol(p, Decl(promiseTypeStrictNull.ts, 0, 11))
+>then : Symbol(Promise.then, Decl(lib.es5.d.ts, --, --))
+
+const p88 = p.then(() => null, () => Promise.resolve(1));
+>p88 : Symbol(p88, Decl(promiseTypeStrictNull.ts, 172, 5))
+>p.then : Symbol(Promise.then, Decl(lib.es5.d.ts, --, --))
+>p : Symbol(p, Decl(promiseTypeStrictNull.ts, 0, 11))
+>then : Symbol(Promise.then, Decl(lib.es5.d.ts, --, --))
+>Promise.resolve : Symbol(PromiseConstructor.resolve, Decl(lib.es2015.promise.d.ts, --, --), Decl(lib.es2015.promise.d.ts, --, --))
+>Promise : Symbol(Promise, Decl(lib.es5.d.ts, --, --), Decl(lib.es2015.symbol.wellknown.d.ts, --, --), Decl(lib.es2015.promise.d.ts, --, --), Decl(lib.es2015.iterable.d.ts, --, --))
+>resolve : Symbol(PromiseConstructor.resolve, Decl(lib.es2015.promise.d.ts, --, --), Decl(lib.es2015.promise.d.ts, --, --))
+
+const p89 = p.then(() => null, () => Promise.reject(1));
+>p89 : Symbol(p89, Decl(promiseTypeStrictNull.ts, 173, 5))
+>p.then : Symbol(Promise.then, Decl(lib.es5.d.ts, --, --))
+>p : Symbol(p, Decl(promiseTypeStrictNull.ts, 0, 11))
+>then : Symbol(Promise.then, Decl(lib.es5.d.ts, --, --))
+>Promise.reject : Symbol(PromiseConstructor.reject, Decl(lib.es2015.promise.d.ts, --, --), Decl(lib.es2015.promise.d.ts, --, --))
+>Promise : Symbol(Promise, Decl(lib.es5.d.ts, --, --), Decl(lib.es2015.symbol.wellknown.d.ts, --, --), Decl(lib.es2015.promise.d.ts, --, --), Decl(lib.es2015.iterable.d.ts, --, --))
+>reject : Symbol(PromiseConstructor.reject, Decl(lib.es2015.promise.d.ts, --, --), Decl(lib.es2015.promise.d.ts, --, --))
+
+const p90 = p.then(() => {}, undefined);
+>p90 : Symbol(p90, Decl(promiseTypeStrictNull.ts, 175, 5))
+>p.then : Symbol(Promise.then, Decl(lib.es5.d.ts, --, --))
+>p : Symbol(p, Decl(promiseTypeStrictNull.ts, 0, 11))
+>then : Symbol(Promise.then, Decl(lib.es5.d.ts, --, --))
+>undefined : Symbol(undefined)
+
+const p91 = p.then(() => {}, null);
+>p91 : Symbol(p91, Decl(promiseTypeStrictNull.ts, 176, 5))
+>p.then : Symbol(Promise.then, Decl(lib.es5.d.ts, --, --))
+>p : Symbol(p, Decl(promiseTypeStrictNull.ts, 0, 11))
+>then : Symbol(Promise.then, Decl(lib.es5.d.ts, --, --))
+
+const p92 = p.then(() => {}, () => 1);
+>p92 : Symbol(p92, Decl(promiseTypeStrictNull.ts, 177, 5))
+>p.then : Symbol(Promise.then, Decl(lib.es5.d.ts, --, --))
+>p : Symbol(p, Decl(promiseTypeStrictNull.ts, 0, 11))
+>then : Symbol(Promise.then, Decl(lib.es5.d.ts, --, --))
+
+const p93 = p.then(() => {}, () => x);
+>p93 : Symbol(p93, Decl(promiseTypeStrictNull.ts, 178, 5))
+>p.then : Symbol(Promise.then, Decl(lib.es5.d.ts, --, --))
+>p : Symbol(p, Decl(promiseTypeStrictNull.ts, 0, 11))
+>then : Symbol(Promise.then, Decl(lib.es5.d.ts, --, --))
+>x : Symbol(x, Decl(promiseTypeStrictNull.ts, 1, 11))
+
+const p94 = p.then(() => {}, () => undefined);
+>p94 : Symbol(p94, Decl(promiseTypeStrictNull.ts, 179, 5))
+>p.then : Symbol(Promise.then, Decl(lib.es5.d.ts, --, --))
+>p : Symbol(p, Decl(promiseTypeStrictNull.ts, 0, 11))
+>then : Symbol(Promise.then, Decl(lib.es5.d.ts, --, --))
+>undefined : Symbol(undefined)
+
+const p95 = p.then(() => {}, () => null);
+>p95 : Symbol(p95, Decl(promiseTypeStrictNull.ts, 180, 5))
+>p.then : Symbol(Promise.then, Decl(lib.es5.d.ts, --, --))
+>p : Symbol(p, Decl(promiseTypeStrictNull.ts, 0, 11))
+>then : Symbol(Promise.then, Decl(lib.es5.d.ts, --, --))
+
+const p96 = p.then(() => {}, () => {});
+>p96 : Symbol(p96, Decl(promiseTypeStrictNull.ts, 181, 5))
+>p.then : Symbol(Promise.then, Decl(lib.es5.d.ts, --, --))
+>p : Symbol(p, Decl(promiseTypeStrictNull.ts, 0, 11))
+>then : Symbol(Promise.then, Decl(lib.es5.d.ts, --, --))
+
+const p97 = p.then(() => {}, () => {throw 1});
+>p97 : Symbol(p97, Decl(promiseTypeStrictNull.ts, 182, 5))
+>p.then : Symbol(Promise.then, Decl(lib.es5.d.ts, --, --))
+>p : Symbol(p, Decl(promiseTypeStrictNull.ts, 0, 11))
+>then : Symbol(Promise.then, Decl(lib.es5.d.ts, --, --))
+
+const p98 = p.then(() => {}, () => Promise.resolve(1));
+>p98 : Symbol(p98, Decl(promiseTypeStrictNull.ts, 183, 5))
+>p.then : Symbol(Promise.then, Decl(lib.es5.d.ts, --, --))
+>p : Symbol(p, Decl(promiseTypeStrictNull.ts, 0, 11))
+>then : Symbol(Promise.then, Decl(lib.es5.d.ts, --, --))
+>Promise.resolve : Symbol(PromiseConstructor.resolve, Decl(lib.es2015.promise.d.ts, --, --), Decl(lib.es2015.promise.d.ts, --, --))
+>Promise : Symbol(Promise, Decl(lib.es5.d.ts, --, --), Decl(lib.es2015.symbol.wellknown.d.ts, --, --), Decl(lib.es2015.promise.d.ts, --, --), Decl(lib.es2015.iterable.d.ts, --, --))
+>resolve : Symbol(PromiseConstructor.resolve, Decl(lib.es2015.promise.d.ts, --, --), Decl(lib.es2015.promise.d.ts, --, --))
+
+const p99 = p.then(() => {}, () => Promise.reject(1));
+>p99 : Symbol(p99, Decl(promiseTypeStrictNull.ts, 184, 5))
+>p.then : Symbol(Promise.then, Decl(lib.es5.d.ts, --, --))
+>p : Symbol(p, Decl(promiseTypeStrictNull.ts, 0, 11))
+>then : Symbol(Promise.then, Decl(lib.es5.d.ts, --, --))
+>Promise.reject : Symbol(PromiseConstructor.reject, Decl(lib.es2015.promise.d.ts, --, --), Decl(lib.es2015.promise.d.ts, --, --))
+>Promise : Symbol(Promise, Decl(lib.es5.d.ts, --, --), Decl(lib.es2015.symbol.wellknown.d.ts, --, --), Decl(lib.es2015.promise.d.ts, --, --), Decl(lib.es2015.iterable.d.ts, --, --))
+>reject : Symbol(PromiseConstructor.reject, Decl(lib.es2015.promise.d.ts, --, --), Decl(lib.es2015.promise.d.ts, --, --))
+
+const pa0 = p.then(() => {throw 1}, undefined);
+>pa0 : Symbol(pa0, Decl(promiseTypeStrictNull.ts, 186, 5))
+>p.then : Symbol(Promise.then, Decl(lib.es5.d.ts, --, --))
+>p : Symbol(p, Decl(promiseTypeStrictNull.ts, 0, 11))
+>then : Symbol(Promise.then, Decl(lib.es5.d.ts, --, --))
+>undefined : Symbol(undefined)
+
+const pa1 = p.then(() => {throw 1}, null);
+>pa1 : Symbol(pa1, Decl(promiseTypeStrictNull.ts, 187, 5))
+>p.then : Symbol(Promise.then, Decl(lib.es5.d.ts, --, --))
+>p : Symbol(p, Decl(promiseTypeStrictNull.ts, 0, 11))
+>then : Symbol(Promise.then, Decl(lib.es5.d.ts, --, --))
+
+const pa2 = p.then(() => {throw 1}, () => 1);
+>pa2 : Symbol(pa2, Decl(promiseTypeStrictNull.ts, 188, 5))
+>p.then : Symbol(Promise.then, Decl(lib.es5.d.ts, --, --))
+>p : Symbol(p, Decl(promiseTypeStrictNull.ts, 0, 11))
+>then : Symbol(Promise.then, Decl(lib.es5.d.ts, --, --))
+
+const pa3 = p.then(() => {throw 1}, () => x);
+>pa3 : Symbol(pa3, Decl(promiseTypeStrictNull.ts, 189, 5))
+>p.then : Symbol(Promise.then, Decl(lib.es5.d.ts, --, --))
+>p : Symbol(p, Decl(promiseTypeStrictNull.ts, 0, 11))
+>then : Symbol(Promise.then, Decl(lib.es5.d.ts, --, --))
+>x : Symbol(x, Decl(promiseTypeStrictNull.ts, 1, 11))
+
+const pa4 = p.then(() => {throw 1}, () => undefined);
+>pa4 : Symbol(pa4, Decl(promiseTypeStrictNull.ts, 190, 5))
+>p.then : Symbol(Promise.then, Decl(lib.es5.d.ts, --, --))
+>p : Symbol(p, Decl(promiseTypeStrictNull.ts, 0, 11))
+>then : Symbol(Promise.then, Decl(lib.es5.d.ts, --, --))
+>undefined : Symbol(undefined)
+
+const pa5 = p.then(() => {throw 1}, () => null);
+>pa5 : Symbol(pa5, Decl(promiseTypeStrictNull.ts, 191, 5))
+>p.then : Symbol(Promise.then, Decl(lib.es5.d.ts, --, --))
+>p : Symbol(p, Decl(promiseTypeStrictNull.ts, 0, 11))
+>then : Symbol(Promise.then, Decl(lib.es5.d.ts, --, --))
+
+const pa6 = p.then(() => {throw 1}, () => {});
+>pa6 : Symbol(pa6, Decl(promiseTypeStrictNull.ts, 192, 5))
+>p.then : Symbol(Promise.then, Decl(lib.es5.d.ts, --, --))
+>p : Symbol(p, Decl(promiseTypeStrictNull.ts, 0, 11))
+>then : Symbol(Promise.then, Decl(lib.es5.d.ts, --, --))
+
+const pa7 = p.then(() => {throw 1}, () => {throw 1});
+>pa7 : Symbol(pa7, Decl(promiseTypeStrictNull.ts, 193, 5))
+>p.then : Symbol(Promise.then, Decl(lib.es5.d.ts, --, --))
+>p : Symbol(p, Decl(promiseTypeStrictNull.ts, 0, 11))
+>then : Symbol(Promise.then, Decl(lib.es5.d.ts, --, --))
+
+const pa8 = p.then(() => {throw 1}, () => Promise.resolve(1));
+>pa8 : Symbol(pa8, Decl(promiseTypeStrictNull.ts, 194, 5))
+>p.then : Symbol(Promise.then, Decl(lib.es5.d.ts, --, --))
+>p : Symbol(p, Decl(promiseTypeStrictNull.ts, 0, 11))
+>then : Symbol(Promise.then, Decl(lib.es5.d.ts, --, --))
+>Promise.resolve : Symbol(PromiseConstructor.resolve, Decl(lib.es2015.promise.d.ts, --, --), Decl(lib.es2015.promise.d.ts, --, --))
+>Promise : Symbol(Promise, Decl(lib.es5.d.ts, --, --), Decl(lib.es2015.symbol.wellknown.d.ts, --, --), Decl(lib.es2015.promise.d.ts, --, --), Decl(lib.es2015.iterable.d.ts, --, --))
+>resolve : Symbol(PromiseConstructor.resolve, Decl(lib.es2015.promise.d.ts, --, --), Decl(lib.es2015.promise.d.ts, --, --))
+
+const pa9 = p.then(() => {throw 1}, () => Promise.reject(1));
+>pa9 : Symbol(pa9, Decl(promiseTypeStrictNull.ts, 195, 5))
+>p.then : Symbol(Promise.then, Decl(lib.es5.d.ts, --, --))
+>p : Symbol(p, Decl(promiseTypeStrictNull.ts, 0, 11))
+>then : Symbol(Promise.then, Decl(lib.es5.d.ts, --, --))
+>Promise.reject : Symbol(PromiseConstructor.reject, Decl(lib.es2015.promise.d.ts, --, --), Decl(lib.es2015.promise.d.ts, --, --))
+>Promise : Symbol(Promise, Decl(lib.es5.d.ts, --, --), Decl(lib.es2015.symbol.wellknown.d.ts, --, --), Decl(lib.es2015.promise.d.ts, --, --), Decl(lib.es2015.iterable.d.ts, --, --))
+>reject : Symbol(PromiseConstructor.reject, Decl(lib.es2015.promise.d.ts, --, --), Decl(lib.es2015.promise.d.ts, --, --))
+
+const pb0 = p.then(() => Promise.resolve("1"), undefined);
+>pb0 : Symbol(pb0, Decl(promiseTypeStrictNull.ts, 197, 5))
+>p.then : Symbol(Promise.then, Decl(lib.es5.d.ts, --, --))
+>p : Symbol(p, Decl(promiseTypeStrictNull.ts, 0, 11))
+>then : Symbol(Promise.then, Decl(lib.es5.d.ts, --, --))
+>Promise.resolve : Symbol(PromiseConstructor.resolve, Decl(lib.es2015.promise.d.ts, --, --), Decl(lib.es2015.promise.d.ts, --, --))
+>Promise : Symbol(Promise, Decl(lib.es5.d.ts, --, --), Decl(lib.es2015.symbol.wellknown.d.ts, --, --), Decl(lib.es2015.promise.d.ts, --, --), Decl(lib.es2015.iterable.d.ts, --, --))
+>resolve : Symbol(PromiseConstructor.resolve, Decl(lib.es2015.promise.d.ts, --, --), Decl(lib.es2015.promise.d.ts, --, --))
+>undefined : Symbol(undefined)
+
+const pb1 = p.then(() => Promise.resolve("1"), null);
+>pb1 : Symbol(pb1, Decl(promiseTypeStrictNull.ts, 198, 5))
+>p.then : Symbol(Promise.then, Decl(lib.es5.d.ts, --, --))
+>p : Symbol(p, Decl(promiseTypeStrictNull.ts, 0, 11))
+>then : Symbol(Promise.then, Decl(lib.es5.d.ts, --, --))
+>Promise.resolve : Symbol(PromiseConstructor.resolve, Decl(lib.es2015.promise.d.ts, --, --), Decl(lib.es2015.promise.d.ts, --, --))
+>Promise : Symbol(Promise, Decl(lib.es5.d.ts, --, --), Decl(lib.es2015.symbol.wellknown.d.ts, --, --), Decl(lib.es2015.promise.d.ts, --, --), Decl(lib.es2015.iterable.d.ts, --, --))
+>resolve : Symbol(PromiseConstructor.resolve, Decl(lib.es2015.promise.d.ts, --, --), Decl(lib.es2015.promise.d.ts, --, --))
+
+const pb2 = p.then(() => Promise.resolve("1"), () => 1);
+>pb2 : Symbol(pb2, Decl(promiseTypeStrictNull.ts, 199, 5))
+>p.then : Symbol(Promise.then, Decl(lib.es5.d.ts, --, --))
+>p : Symbol(p, Decl(promiseTypeStrictNull.ts, 0, 11))
+>then : Symbol(Promise.then, Decl(lib.es5.d.ts, --, --))
+>Promise.resolve : Symbol(PromiseConstructor.resolve, Decl(lib.es2015.promise.d.ts, --, --), Decl(lib.es2015.promise.d.ts, --, --))
+>Promise : Symbol(Promise, Decl(lib.es5.d.ts, --, --), Decl(lib.es2015.symbol.wellknown.d.ts, --, --), Decl(lib.es2015.promise.d.ts, --, --), Decl(lib.es2015.iterable.d.ts, --, --))
+>resolve : Symbol(PromiseConstructor.resolve, Decl(lib.es2015.promise.d.ts, --, --), Decl(lib.es2015.promise.d.ts, --, --))
+
+const pb3 = p.then(() => Promise.resolve("1"), () => x);
+>pb3 : Symbol(pb3, Decl(promiseTypeStrictNull.ts, 200, 5))
+>p.then : Symbol(Promise.then, Decl(lib.es5.d.ts, --, --))
+>p : Symbol(p, Decl(promiseTypeStrictNull.ts, 0, 11))
+>then : Symbol(Promise.then, Decl(lib.es5.d.ts, --, --))
+>Promise.resolve : Symbol(PromiseConstructor.resolve, Decl(lib.es2015.promise.d.ts, --, --), Decl(lib.es2015.promise.d.ts, --, --))
+>Promise : Symbol(Promise, Decl(lib.es5.d.ts, --, --), Decl(lib.es2015.symbol.wellknown.d.ts, --, --), Decl(lib.es2015.promise.d.ts, --, --), Decl(lib.es2015.iterable.d.ts, --, --))
+>resolve : Symbol(PromiseConstructor.resolve, Decl(lib.es2015.promise.d.ts, --, --), Decl(lib.es2015.promise.d.ts, --, --))
+>x : Symbol(x, Decl(promiseTypeStrictNull.ts, 1, 11))
+
+const pb4 = p.then(() => Promise.resolve("1"), () => undefined);
+>pb4 : Symbol(pb4, Decl(promiseTypeStrictNull.ts, 201, 5))
+>p.then : Symbol(Promise.then, Decl(lib.es5.d.ts, --, --))
+>p : Symbol(p, Decl(promiseTypeStrictNull.ts, 0, 11))
+>then : Symbol(Promise.then, Decl(lib.es5.d.ts, --, --))
+>Promise.resolve : Symbol(PromiseConstructor.resolve, Decl(lib.es2015.promise.d.ts, --, --), Decl(lib.es2015.promise.d.ts, --, --))
+>Promise : Symbol(Promise, Decl(lib.es5.d.ts, --, --), Decl(lib.es2015.symbol.wellknown.d.ts, --, --), Decl(lib.es2015.promise.d.ts, --, --), Decl(lib.es2015.iterable.d.ts, --, --))
+>resolve : Symbol(PromiseConstructor.resolve, Decl(lib.es2015.promise.d.ts, --, --), Decl(lib.es2015.promise.d.ts, --, --))
+>undefined : Symbol(undefined)
+
+const pb5 = p.then(() => Promise.resolve("1"), () => null);
+>pb5 : Symbol(pb5, Decl(promiseTypeStrictNull.ts, 202, 5))
+>p.then : Symbol(Promise.then, Decl(lib.es5.d.ts, --, --))
+>p : Symbol(p, Decl(promiseTypeStrictNull.ts, 0, 11))
+>then : Symbol(Promise.then, Decl(lib.es5.d.ts, --, --))
+>Promise.resolve : Symbol(PromiseConstructor.resolve, Decl(lib.es2015.promise.d.ts, --, --), Decl(lib.es2015.promise.d.ts, --, --))
+>Promise : Symbol(Promise, Decl(lib.es5.d.ts, --, --), Decl(lib.es2015.symbol.wellknown.d.ts, --, --), Decl(lib.es2015.promise.d.ts, --, --), Decl(lib.es2015.iterable.d.ts, --, --))
+>resolve : Symbol(PromiseConstructor.resolve, Decl(lib.es2015.promise.d.ts, --, --), Decl(lib.es2015.promise.d.ts, --, --))
+
+const pb6 = p.then(() => Promise.resolve("1"), () => {});
+>pb6 : Symbol(pb6, Decl(promiseTypeStrictNull.ts, 203, 5))
+>p.then : Symbol(Promise.then, Decl(lib.es5.d.ts, --, --))
+>p : Symbol(p, Decl(promiseTypeStrictNull.ts, 0, 11))
+>then : Symbol(Promise.then, Decl(lib.es5.d.ts, --, --))
+>Promise.resolve : Symbol(PromiseConstructor.resolve, Decl(lib.es2015.promise.d.ts, --, --), Decl(lib.es2015.promise.d.ts, --, --))
+>Promise : Symbol(Promise, Decl(lib.es5.d.ts, --, --), Decl(lib.es2015.symbol.wellknown.d.ts, --, --), Decl(lib.es2015.promise.d.ts, --, --), Decl(lib.es2015.iterable.d.ts, --, --))
+>resolve : Symbol(PromiseConstructor.resolve, Decl(lib.es2015.promise.d.ts, --, --), Decl(lib.es2015.promise.d.ts, --, --))
+
+const pb7 = p.then(() => Promise.resolve("1"), () => {throw 1});
+>pb7 : Symbol(pb7, Decl(promiseTypeStrictNull.ts, 204, 5))
+>p.then : Symbol(Promise.then, Decl(lib.es5.d.ts, --, --))
+>p : Symbol(p, Decl(promiseTypeStrictNull.ts, 0, 11))
+>then : Symbol(Promise.then, Decl(lib.es5.d.ts, --, --))
+>Promise.resolve : Symbol(PromiseConstructor.resolve, Decl(lib.es2015.promise.d.ts, --, --), Decl(lib.es2015.promise.d.ts, --, --))
+>Promise : Symbol(Promise, Decl(lib.es5.d.ts, --, --), Decl(lib.es2015.symbol.wellknown.d.ts, --, --), Decl(lib.es2015.promise.d.ts, --, --), Decl(lib.es2015.iterable.d.ts, --, --))
+>resolve : Symbol(PromiseConstructor.resolve, Decl(lib.es2015.promise.d.ts, --, --), Decl(lib.es2015.promise.d.ts, --, --))
+
+const pb8 = p.then(() => Promise.resolve("1"), () => Promise.resolve(1));
+>pb8 : Symbol(pb8, Decl(promiseTypeStrictNull.ts, 205, 5))
+>p.then : Symbol(Promise.then, Decl(lib.es5.d.ts, --, --))
+>p : Symbol(p, Decl(promiseTypeStrictNull.ts, 0, 11))
+>then : Symbol(Promise.then, Decl(lib.es5.d.ts, --, --))
+>Promise.resolve : Symbol(PromiseConstructor.resolve, Decl(lib.es2015.promise.d.ts, --, --), Decl(lib.es2015.promise.d.ts, --, --))
+>Promise : Symbol(Promise, Decl(lib.es5.d.ts, --, --), Decl(lib.es2015.symbol.wellknown.d.ts, --, --), Decl(lib.es2015.promise.d.ts, --, --), Decl(lib.es2015.iterable.d.ts, --, --))
+>resolve : Symbol(PromiseConstructor.resolve, Decl(lib.es2015.promise.d.ts, --, --), Decl(lib.es2015.promise.d.ts, --, --))
+>Promise.resolve : Symbol(PromiseConstructor.resolve, Decl(lib.es2015.promise.d.ts, --, --), Decl(lib.es2015.promise.d.ts, --, --))
+>Promise : Symbol(Promise, Decl(lib.es5.d.ts, --, --), Decl(lib.es2015.symbol.wellknown.d.ts, --, --), Decl(lib.es2015.promise.d.ts, --, --), Decl(lib.es2015.iterable.d.ts, --, --))
+>resolve : Symbol(PromiseConstructor.resolve, Decl(lib.es2015.promise.d.ts, --, --), Decl(lib.es2015.promise.d.ts, --, --))
+
+const pb9 = p.then(() => Promise.resolve("1"), () => Promise.reject(1));
+>pb9 : Symbol(pb9, Decl(promiseTypeStrictNull.ts, 206, 5))
+>p.then : Symbol(Promise.then, Decl(lib.es5.d.ts, --, --))
+>p : Symbol(p, Decl(promiseTypeStrictNull.ts, 0, 11))
+>then : Symbol(Promise.then, Decl(lib.es5.d.ts, --, --))
+>Promise.resolve : Symbol(PromiseConstructor.resolve, Decl(lib.es2015.promise.d.ts, --, --), Decl(lib.es2015.promise.d.ts, --, --))
+>Promise : Symbol(Promise, Decl(lib.es5.d.ts, --, --), Decl(lib.es2015.symbol.wellknown.d.ts, --, --), Decl(lib.es2015.promise.d.ts, --, --), Decl(lib.es2015.iterable.d.ts, --, --))
+>resolve : Symbol(PromiseConstructor.resolve, Decl(lib.es2015.promise.d.ts, --, --), Decl(lib.es2015.promise.d.ts, --, --))
+>Promise.reject : Symbol(PromiseConstructor.reject, Decl(lib.es2015.promise.d.ts, --, --), Decl(lib.es2015.promise.d.ts, --, --))
+>Promise : Symbol(Promise, Decl(lib.es5.d.ts, --, --), Decl(lib.es2015.symbol.wellknown.d.ts, --, --), Decl(lib.es2015.promise.d.ts, --, --), Decl(lib.es2015.iterable.d.ts, --, --))
+>reject : Symbol(PromiseConstructor.reject, Decl(lib.es2015.promise.d.ts, --, --), Decl(lib.es2015.promise.d.ts, --, --))
+
+const pc0 = p.then(() => Promise.reject("1"), undefined);
+>pc0 : Symbol(pc0, Decl(promiseTypeStrictNull.ts, 208, 5))
+>p.then : Symbol(Promise.then, Decl(lib.es5.d.ts, --, --))
+>p : Symbol(p, Decl(promiseTypeStrictNull.ts, 0, 11))
+>then : Symbol(Promise.then, Decl(lib.es5.d.ts, --, --))
+>Promise.reject : Symbol(PromiseConstructor.reject, Decl(lib.es2015.promise.d.ts, --, --), Decl(lib.es2015.promise.d.ts, --, --))
+>Promise : Symbol(Promise, Decl(lib.es5.d.ts, --, --), Decl(lib.es2015.symbol.wellknown.d.ts, --, --), Decl(lib.es2015.promise.d.ts, --, --), Decl(lib.es2015.iterable.d.ts, --, --))
+>reject : Symbol(PromiseConstructor.reject, Decl(lib.es2015.promise.d.ts, --, --), Decl(lib.es2015.promise.d.ts, --, --))
+>undefined : Symbol(undefined)
+
+const pc1 = p.then(() => Promise.reject("1"), null);
+>pc1 : Symbol(pc1, Decl(promiseTypeStrictNull.ts, 209, 5))
+>p.then : Symbol(Promise.then, Decl(lib.es5.d.ts, --, --))
+>p : Symbol(p, Decl(promiseTypeStrictNull.ts, 0, 11))
+>then : Symbol(Promise.then, Decl(lib.es5.d.ts, --, --))
+>Promise.reject : Symbol(PromiseConstructor.reject, Decl(lib.es2015.promise.d.ts, --, --), Decl(lib.es2015.promise.d.ts, --, --))
+>Promise : Symbol(Promise, Decl(lib.es5.d.ts, --, --), Decl(lib.es2015.symbol.wellknown.d.ts, --, --), Decl(lib.es2015.promise.d.ts, --, --), Decl(lib.es2015.iterable.d.ts, --, --))
+>reject : Symbol(PromiseConstructor.reject, Decl(lib.es2015.promise.d.ts, --, --), Decl(lib.es2015.promise.d.ts, --, --))
+
+const pc2 = p.then(() => Promise.reject("1"), () => 1);
+>pc2 : Symbol(pc2, Decl(promiseTypeStrictNull.ts, 210, 5))
+>p.then : Symbol(Promise.then, Decl(lib.es5.d.ts, --, --))
+>p : Symbol(p, Decl(promiseTypeStrictNull.ts, 0, 11))
+>then : Symbol(Promise.then, Decl(lib.es5.d.ts, --, --))
+>Promise.reject : Symbol(PromiseConstructor.reject, Decl(lib.es2015.promise.d.ts, --, --), Decl(lib.es2015.promise.d.ts, --, --))
+>Promise : Symbol(Promise, Decl(lib.es5.d.ts, --, --), Decl(lib.es2015.symbol.wellknown.d.ts, --, --), Decl(lib.es2015.promise.d.ts, --, --), Decl(lib.es2015.iterable.d.ts, --, --))
+>reject : Symbol(PromiseConstructor.reject, Decl(lib.es2015.promise.d.ts, --, --), Decl(lib.es2015.promise.d.ts, --, --))
+
+const pc3 = p.then(() => Promise.reject("1"), () => x);
+>pc3 : Symbol(pc3, Decl(promiseTypeStrictNull.ts, 211, 5))
+>p.then : Symbol(Promise.then, Decl(lib.es5.d.ts, --, --))
+>p : Symbol(p, Decl(promiseTypeStrictNull.ts, 0, 11))
+>then : Symbol(Promise.then, Decl(lib.es5.d.ts, --, --))
+>Promise.reject : Symbol(PromiseConstructor.reject, Decl(lib.es2015.promise.d.ts, --, --), Decl(lib.es2015.promise.d.ts, --, --))
+>Promise : Symbol(Promise, Decl(lib.es5.d.ts, --, --), Decl(lib.es2015.symbol.wellknown.d.ts, --, --), Decl(lib.es2015.promise.d.ts, --, --), Decl(lib.es2015.iterable.d.ts, --, --))
+>reject : Symbol(PromiseConstructor.reject, Decl(lib.es2015.promise.d.ts, --, --), Decl(lib.es2015.promise.d.ts, --, --))
+>x : Symbol(x, Decl(promiseTypeStrictNull.ts, 1, 11))
+
+const pc4 = p.then(() => Promise.reject("1"), () => undefined);
+>pc4 : Symbol(pc4, Decl(promiseTypeStrictNull.ts, 212, 5))
+>p.then : Symbol(Promise.then, Decl(lib.es5.d.ts, --, --))
+>p : Symbol(p, Decl(promiseTypeStrictNull.ts, 0, 11))
+>then : Symbol(Promise.then, Decl(lib.es5.d.ts, --, --))
+>Promise.reject : Symbol(PromiseConstructor.reject, Decl(lib.es2015.promise.d.ts, --, --), Decl(lib.es2015.promise.d.ts, --, --))
+>Promise : Symbol(Promise, Decl(lib.es5.d.ts, --, --), Decl(lib.es2015.symbol.wellknown.d.ts, --, --), Decl(lib.es2015.promise.d.ts, --, --), Decl(lib.es2015.iterable.d.ts, --, --))
+>reject : Symbol(PromiseConstructor.reject, Decl(lib.es2015.promise.d.ts, --, --), Decl(lib.es2015.promise.d.ts, --, --))
+>undefined : Symbol(undefined)
+
+const pc5 = p.then(() => Promise.reject("1"), () => null);
+>pc5 : Symbol(pc5, Decl(promiseTypeStrictNull.ts, 213, 5))
+>p.then : Symbol(Promise.then, Decl(lib.es5.d.ts, --, --))
+>p : Symbol(p, Decl(promiseTypeStrictNull.ts, 0, 11))
+>then : Symbol(Promise.then, Decl(lib.es5.d.ts, --, --))
+>Promise.reject : Symbol(PromiseConstructor.reject, Decl(lib.es2015.promise.d.ts, --, --), Decl(lib.es2015.promise.d.ts, --, --))
+>Promise : Symbol(Promise, Decl(lib.es5.d.ts, --, --), Decl(lib.es2015.symbol.wellknown.d.ts, --, --), Decl(lib.es2015.promise.d.ts, --, --), Decl(lib.es2015.iterable.d.ts, --, --))
+>reject : Symbol(PromiseConstructor.reject, Decl(lib.es2015.promise.d.ts, --, --), Decl(lib.es2015.promise.d.ts, --, --))
+
+const pc6 = p.then(() => Promise.reject("1"), () => {});
+>pc6 : Symbol(pc6, Decl(promiseTypeStrictNull.ts, 214, 5))
+>p.then : Symbol(Promise.then, Decl(lib.es5.d.ts, --, --))
+>p : Symbol(p, Decl(promiseTypeStrictNull.ts, 0, 11))
+>then : Symbol(Promise.then, Decl(lib.es5.d.ts, --, --))
+>Promise.reject : Symbol(PromiseConstructor.reject, Decl(lib.es2015.promise.d.ts, --, --), Decl(lib.es2015.promise.d.ts, --, --))
+>Promise : Symbol(Promise, Decl(lib.es5.d.ts, --, --), Decl(lib.es2015.symbol.wellknown.d.ts, --, --), Decl(lib.es2015.promise.d.ts, --, --), Decl(lib.es2015.iterable.d.ts, --, --))
+>reject : Symbol(PromiseConstructor.reject, Decl(lib.es2015.promise.d.ts, --, --), Decl(lib.es2015.promise.d.ts, --, --))
+
+const pc7 = p.then(() => Promise.reject("1"), () => {throw 1});
+>pc7 : Symbol(pc7, Decl(promiseTypeStrictNull.ts, 215, 5))
+>p.then : Symbol(Promise.then, Decl(lib.es5.d.ts, --, --))
+>p : Symbol(p, Decl(promiseTypeStrictNull.ts, 0, 11))
+>then : Symbol(Promise.then, Decl(lib.es5.d.ts, --, --))
+>Promise.reject : Symbol(PromiseConstructor.reject, Decl(lib.es2015.promise.d.ts, --, --), Decl(lib.es2015.promise.d.ts, --, --))
+>Promise : Symbol(Promise, Decl(lib.es5.d.ts, --, --), Decl(lib.es2015.symbol.wellknown.d.ts, --, --), Decl(lib.es2015.promise.d.ts, --, --), Decl(lib.es2015.iterable.d.ts, --, --))
+>reject : Symbol(PromiseConstructor.reject, Decl(lib.es2015.promise.d.ts, --, --), Decl(lib.es2015.promise.d.ts, --, --))
+
+const pc8 = p.then(() => Promise.reject("1"), () => Promise.resolve(1));
+>pc8 : Symbol(pc8, Decl(promiseTypeStrictNull.ts, 216, 5))
+>p.then : Symbol(Promise.then, Decl(lib.es5.d.ts, --, --))
+>p : Symbol(p, Decl(promiseTypeStrictNull.ts, 0, 11))
+>then : Symbol(Promise.then, Decl(lib.es5.d.ts, --, --))
+>Promise.reject : Symbol(PromiseConstructor.reject, Decl(lib.es2015.promise.d.ts, --, --), Decl(lib.es2015.promise.d.ts, --, --))
+>Promise : Symbol(Promise, Decl(lib.es5.d.ts, --, --), Decl(lib.es2015.symbol.wellknown.d.ts, --, --), Decl(lib.es2015.promise.d.ts, --, --), Decl(lib.es2015.iterable.d.ts, --, --))
+>reject : Symbol(PromiseConstructor.reject, Decl(lib.es2015.promise.d.ts, --, --), Decl(lib.es2015.promise.d.ts, --, --))
+>Promise.resolve : Symbol(PromiseConstructor.resolve, Decl(lib.es2015.promise.d.ts, --, --), Decl(lib.es2015.promise.d.ts, --, --))
+>Promise : Symbol(Promise, Decl(lib.es5.d.ts, --, --), Decl(lib.es2015.symbol.wellknown.d.ts, --, --), Decl(lib.es2015.promise.d.ts, --, --), Decl(lib.es2015.iterable.d.ts, --, --))
+>resolve : Symbol(PromiseConstructor.resolve, Decl(lib.es2015.promise.d.ts, --, --), Decl(lib.es2015.promise.d.ts, --, --))
+
+const pc9 = p.then(() => Promise.reject("1"), () => Promise.reject(1));
+>pc9 : Symbol(pc9, Decl(promiseTypeStrictNull.ts, 217, 5))
+>p.then : Symbol(Promise.then, Decl(lib.es5.d.ts, --, --))
+>p : Symbol(p, Decl(promiseTypeStrictNull.ts, 0, 11))
+>then : Symbol(Promise.then, Decl(lib.es5.d.ts, --, --))
+>Promise.reject : Symbol(PromiseConstructor.reject, Decl(lib.es2015.promise.d.ts, --, --), Decl(lib.es2015.promise.d.ts, --, --))
+>Promise : Symbol(Promise, Decl(lib.es5.d.ts, --, --), Decl(lib.es2015.symbol.wellknown.d.ts, --, --), Decl(lib.es2015.promise.d.ts, --, --), Decl(lib.es2015.iterable.d.ts, --, --))
+>reject : Symbol(PromiseConstructor.reject, Decl(lib.es2015.promise.d.ts, --, --), Decl(lib.es2015.promise.d.ts, --, --))
+>Promise.reject : Symbol(PromiseConstructor.reject, Decl(lib.es2015.promise.d.ts, --, --), Decl(lib.es2015.promise.d.ts, --, --))
+>Promise : Symbol(Promise, Decl(lib.es5.d.ts, --, --), Decl(lib.es2015.symbol.wellknown.d.ts, --, --), Decl(lib.es2015.promise.d.ts, --, --), Decl(lib.es2015.iterable.d.ts, --, --))
+>reject : Symbol(PromiseConstructor.reject, Decl(lib.es2015.promise.d.ts, --, --), Decl(lib.es2015.promise.d.ts, --, --))
+