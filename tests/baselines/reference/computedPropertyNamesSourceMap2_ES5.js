//// [computedPropertyNamesSourceMap2_ES5.ts]
var v = {
    ["hello"]() {
        debugger;
	},
    get ["goodbye"]() {
		return 0;
	}
}

//// [computedPropertyNamesSourceMap2_ES5.js]
var v = (_a = {},
    _a["hello"] = function () {
        debugger;
    },
<<<<<<< HEAD
    _a);
=======
    Object.defineProperty(_a, "goodbye", {
        get: function () {
            return 0;
        },
        enumerable: true,
        configurable: true
    }),
    _a
);
>>>>>>> 1abc2a78
var _a;
//# sourceMappingURL=computedPropertyNamesSourceMap2_ES5.js.map<|MERGE_RESOLUTION|>--- conflicted
+++ resolved
@@ -1,30 +1,25 @@
-//// [computedPropertyNamesSourceMap2_ES5.ts]
-var v = {
-    ["hello"]() {
-        debugger;
-	},
-    get ["goodbye"]() {
-		return 0;
-	}
-}
-
-//// [computedPropertyNamesSourceMap2_ES5.js]
-var v = (_a = {},
-    _a["hello"] = function () {
-        debugger;
-    },
-<<<<<<< HEAD
-    _a);
-=======
-    Object.defineProperty(_a, "goodbye", {
-        get: function () {
-            return 0;
-        },
-        enumerable: true,
-        configurable: true
-    }),
-    _a
-);
->>>>>>> 1abc2a78
-var _a;
+//// [computedPropertyNamesSourceMap2_ES5.ts]
+var v = {
+    ["hello"]() {
+        debugger;
+	},
+    get ["goodbye"]() {
+		return 0;
+	}
+}
+
+//// [computedPropertyNamesSourceMap2_ES5.js]
+var v = (_a = {},
+    _a["hello"] = function () {
+        debugger;
+    },
+    Object.defineProperty(_a, "goodbye", {
+        get: function () {
+            return 0;
+        },
+        enumerable: true,
+        configurable: true
+    }),
+    _a);
+var _a;
 //# sourceMappingURL=computedPropertyNamesSourceMap2_ES5.js.map