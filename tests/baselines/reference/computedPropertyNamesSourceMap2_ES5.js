--- conflicted
+++ resolved
@@ -1,21 +1,15 @@
-//// [computedPropertyNamesSourceMap2_ES5.ts]
+//// [computedPropertyNamesSourceMap2_ES5.ts]
 var v = {
     ["hello"]() {
         debugger;
     }
-}
-
-//// [computedPropertyNamesSourceMap2_ES5.js]
-<<<<<<< HEAD
-var v = (_a = {}, _a["hello"] = function () {
-    debugger;
-}, _a);
-=======
-var v = (_a = {},
-    _a["hello"] = function () {
-        debugger;
-    },
-    _a);
->>>>>>> 7b22880b
-var _a;
+}
+
+//// [computedPropertyNamesSourceMap2_ES5.js]
+var v = (_a = {},
+    _a["hello"] = function () {
+        debugger;
+    },
+    _a);
+var _a;
 //# sourceMappingURL=computedPropertyNamesSourceMap2_ES5.js.map