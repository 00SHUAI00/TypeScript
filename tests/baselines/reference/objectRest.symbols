--- conflicted
+++ resolved
@@ -1,209 +1,200 @@
-=== tests/cases/conformance/types/rest/objectRest.ts ===
-var o = { a: 1, b: 'no' }
->o : Symbol(o, Decl(objectRest.ts, 0, 3), Decl(objectRest.ts, 42, 51))
->a : Symbol(a, Decl(objectRest.ts, 0, 9))
->b : Symbol(b, Decl(objectRest.ts, 0, 15))
-
-var { ...clone } = o;
->clone : Symbol(clone, Decl(objectRest.ts, 1, 5))
->o : Symbol(o, Decl(objectRest.ts, 0, 3), Decl(objectRest.ts, 42, 51))
-
-var { a, ...justB } = o;
->a : Symbol(a, Decl(objectRest.ts, 2, 5), Decl(objectRest.ts, 3, 5))
->justB : Symbol(justB, Decl(objectRest.ts, 2, 8))
->o : Symbol(o, Decl(objectRest.ts, 0, 3), Decl(objectRest.ts, 42, 51))
-
-var { a, b: renamed, ...empty } = o;
->a : Symbol(a, Decl(objectRest.ts, 2, 5), Decl(objectRest.ts, 3, 5))
->b : Symbol(b, Decl(objectRest.ts, 0, 15))
->renamed : Symbol(renamed, Decl(objectRest.ts, 3, 8), Decl(objectRest.ts, 4, 5), Decl(objectRest.ts, 5, 5), Decl(objectRest.ts, 9, 5))
->empty : Symbol(empty, Decl(objectRest.ts, 3, 20))
->o : Symbol(o, Decl(objectRest.ts, 0, 3), Decl(objectRest.ts, 42, 51))
-
-var { ['b']: renamed, ...justA } = o;
->'b' : Symbol(renamed, Decl(objectRest.ts, 3, 8), Decl(objectRest.ts, 4, 5), Decl(objectRest.ts, 5, 5), Decl(objectRest.ts, 9, 5))
->renamed : Symbol(renamed, Decl(objectRest.ts, 3, 8), Decl(objectRest.ts, 4, 5), Decl(objectRest.ts, 5, 5), Decl(objectRest.ts, 9, 5))
->justA : Symbol(justA, Decl(objectRest.ts, 4, 21), Decl(objectRest.ts, 5, 19), Decl(objectRest.ts, 6, 31))
->o : Symbol(o, Decl(objectRest.ts, 0, 3), Decl(objectRest.ts, 42, 51))
-
-var { 'b': renamed, ...justA } = o;
->renamed : Symbol(renamed, Decl(objectRest.ts, 3, 8), Decl(objectRest.ts, 4, 5), Decl(objectRest.ts, 5, 5), Decl(objectRest.ts, 9, 5))
->justA : Symbol(justA, Decl(objectRest.ts, 4, 21), Decl(objectRest.ts, 5, 19), Decl(objectRest.ts, 6, 31))
->o : Symbol(o, Decl(objectRest.ts, 0, 3), Decl(objectRest.ts, 42, 51))
-
-var { b: { '0': n, '1': oooo }, ...justA } = o;
->b : Symbol(b, Decl(objectRest.ts, 0, 15))
->n : Symbol(n, Decl(objectRest.ts, 6, 10))
->oooo : Symbol(oooo, Decl(objectRest.ts, 6, 18))
->justA : Symbol(justA, Decl(objectRest.ts, 4, 21), Decl(objectRest.ts, 5, 19), Decl(objectRest.ts, 6, 31))
->o : Symbol(o, Decl(objectRest.ts, 0, 3), Decl(objectRest.ts, 42, 51))
-
-let o2 = { c: 'terrible idea?', d: 'yes' };
->o2 : Symbol(o2, Decl(objectRest.ts, 8, 3))
->c : Symbol(c, Decl(objectRest.ts, 8, 10))
->d : Symbol(d, Decl(objectRest.ts, 8, 31))
-
-var { d: renamed, ...d } = o2;
->d : Symbol(d, Decl(objectRest.ts, 8, 31))
->renamed : Symbol(renamed, Decl(objectRest.ts, 3, 8), Decl(objectRest.ts, 4, 5), Decl(objectRest.ts, 5, 5), Decl(objectRest.ts, 9, 5))
->d : Symbol(d, Decl(objectRest.ts, 9, 17))
->o2 : Symbol(o2, Decl(objectRest.ts, 8, 3))
-
-let nestedrest: { x: number, n1: { y: number, n2: { z: number, n3: { n4: number } } }, rest: number, restrest: number };
->nestedrest : Symbol(nestedrest, Decl(objectRest.ts, 11, 3))
->x : Symbol(x, Decl(objectRest.ts, 11, 17))
->n1 : Symbol(n1, Decl(objectRest.ts, 11, 28))
->y : Symbol(y, Decl(objectRest.ts, 11, 34))
->n2 : Symbol(n2, Decl(objectRest.ts, 11, 45))
->z : Symbol(z, Decl(objectRest.ts, 11, 51))
->n3 : Symbol(n3, Decl(objectRest.ts, 11, 62))
->n4 : Symbol(n4, Decl(objectRest.ts, 11, 68))
->rest : Symbol(rest, Decl(objectRest.ts, 11, 86))
->restrest : Symbol(restrest, Decl(objectRest.ts, 11, 100))
-
-var { x, n1: { y, n2: { z, n3: { ...nr } } }, ...restrest } = nestedrest;
->x : Symbol(x, Decl(objectRest.ts, 12, 5), Decl(objectRest.ts, 17, 5))
->n1 : Symbol(n1, Decl(objectRest.ts, 11, 28))
->y : Symbol(y, Decl(objectRest.ts, 12, 14))
->n2 : Symbol(n2, Decl(objectRest.ts, 11, 45))
->z : Symbol(z, Decl(objectRest.ts, 12, 23))
->n3 : Symbol(n3, Decl(objectRest.ts, 11, 62))
->nr : Symbol(nr, Decl(objectRest.ts, 12, 32))
->restrest : Symbol(restrest, Decl(objectRest.ts, 12, 45))
->nestedrest : Symbol(nestedrest, Decl(objectRest.ts, 11, 3))
-
-let complex: { x: { ka, ki }, y: number };
->complex : Symbol(complex, Decl(objectRest.ts, 14, 3))
->x : Symbol(x, Decl(objectRest.ts, 14, 14))
->ka : Symbol(ka, Decl(objectRest.ts, 14, 19))
->ki : Symbol(ki, Decl(objectRest.ts, 14, 23))
->y : Symbol(y, Decl(objectRest.ts, 14, 29))
-
-var { x: { ka, ...nested }, y: other, ...rest } = complex;
->x : Symbol(x, Decl(objectRest.ts, 14, 14))
->ka : Symbol(ka, Decl(objectRest.ts, 15, 10))
->nested : Symbol(nested, Decl(objectRest.ts, 15, 14))
->y : Symbol(y, Decl(objectRest.ts, 14, 29))
->other : Symbol(other, Decl(objectRest.ts, 15, 27))
->rest : Symbol(rest, Decl(objectRest.ts, 15, 37))
->complex : Symbol(complex, Decl(objectRest.ts, 14, 3))
-
-({x: { ka, ...nested }, y: other, ...rest} = complex);
->x : Symbol(x, Decl(objectRest.ts, 16, 2))
->ka : Symbol(ka, Decl(objectRest.ts, 16, 6))
->nested : Symbol(nested, Decl(objectRest.ts, 15, 14))
->y : Symbol(y, Decl(objectRest.ts, 16, 23))
->other : Symbol(other, Decl(objectRest.ts, 15, 27))
->rest : Symbol(rest, Decl(objectRest.ts, 15, 37))
->complex : Symbol(complex, Decl(objectRest.ts, 14, 3))
-
-var { x, ...fresh } = { x: 1, y: 2 };
->x : Symbol(x, Decl(objectRest.ts, 12, 5), Decl(objectRest.ts, 17, 5))
->fresh : Symbol(fresh, Decl(objectRest.ts, 17, 8))
->x : Symbol(x, Decl(objectRest.ts, 17, 23))
->y : Symbol(y, Decl(objectRest.ts, 17, 29))
-
-({ x, ...fresh } = { x: 1, y: 2 });
->x : Symbol(x, Decl(objectRest.ts, 18, 2))
->fresh : Symbol(fresh, Decl(objectRest.ts, 17, 8))
->x : Symbol(x, Decl(objectRest.ts, 18, 20))
->y : Symbol(y, Decl(objectRest.ts, 18, 26))
-
-class Removable {
->Removable : Symbol(Removable, Decl(objectRest.ts, 18, 35))
-
-    private x: number;
->x : Symbol(Removable.x, Decl(objectRest.ts, 20, 17))
-
-    protected y: number;
->y : Symbol(Removable.y, Decl(objectRest.ts, 21, 22))
-
-    set z(value: number) { }
->z : Symbol(Removable.z, Decl(objectRest.ts, 22, 24))
->value : Symbol(value, Decl(objectRest.ts, 23, 10))
-
-    get both(): number { return 12 }
->both : Symbol(Removable.both, Decl(objectRest.ts, 23, 28), Decl(objectRest.ts, 24, 36))
-
-    set both(value: number) { }
->both : Symbol(Removable.both, Decl(objectRest.ts, 23, 28), Decl(objectRest.ts, 24, 36))
->value : Symbol(value, Decl(objectRest.ts, 25, 13))
-
-    m() { }
->m : Symbol(Removable.m, Decl(objectRest.ts, 25, 31))
-
-    removed: string;
->removed : Symbol(Removable.removed, Decl(objectRest.ts, 26, 11))
-
-    remainder: string;
->remainder : Symbol(Removable.remainder, Decl(objectRest.ts, 27, 20))
-}
-interface I {
->I : Symbol(I, Decl(objectRest.ts, 29, 1))
-
-    m(): void;
->m : Symbol(I.m, Decl(objectRest.ts, 30, 13))
-
-    removed: string;
->removed : Symbol(I.removed, Decl(objectRest.ts, 31, 14))
-
-    remainder: string;
->remainder : Symbol(I.remainder, Decl(objectRest.ts, 32, 20))
-}
-var removable = new Removable();
->removable : Symbol(removable, Decl(objectRest.ts, 35, 3))
->Removable : Symbol(Removable, Decl(objectRest.ts, 18, 35))
-
-var { removed, ...removableRest } = removable;
->removed : Symbol(removed, Decl(objectRest.ts, 36, 5), Decl(objectRest.ts, 38, 5))
->removableRest : Symbol(removableRest, Decl(objectRest.ts, 36, 14))
->removable : Symbol(removable, Decl(objectRest.ts, 35, 3))
-
-var i: I = removable;
->i : Symbol(i, Decl(objectRest.ts, 37, 3))
->I : Symbol(I, Decl(objectRest.ts, 29, 1))
->removable : Symbol(removable, Decl(objectRest.ts, 35, 3))
-
-var { removed, ...removableRest2 } = i;
->removed : Symbol(removed, Decl(objectRest.ts, 36, 5), Decl(objectRest.ts, 38, 5))
->removableRest2 : Symbol(removableRest2, Decl(objectRest.ts, 38, 14))
->i : Symbol(i, Decl(objectRest.ts, 37, 3))
-
-let computed = 'b';
->computed : Symbol(computed, Decl(objectRest.ts, 40, 3))
-
-let computed2 = 'a';
->computed2 : Symbol(computed2, Decl(objectRest.ts, 41, 3))
-
-var { [computed]: stillNotGreat, [computed2]: soSo,  ...o } = o;
->computed : Symbol(computed, Decl(objectRest.ts, 40, 3))
->stillNotGreat : Symbol(stillNotGreat, Decl(objectRest.ts, 42, 5))
->computed2 : Symbol(computed2, Decl(objectRest.ts, 41, 3))
->soSo : Symbol(soSo, Decl(objectRest.ts, 42, 32))
->o : Symbol(o, Decl(objectRest.ts, 0, 3), Decl(objectRest.ts, 42, 51))
->o : Symbol(o, Decl(objectRest.ts, 0, 3), Decl(objectRest.ts, 42, 51))
-
-({ [computed]: stillNotGreat, [computed2]: soSo, ...o } = o);
->computed : Symbol(computed, Decl(objectRest.ts, 40, 3))
->stillNotGreat : Symbol(stillNotGreat, Decl(objectRest.ts, 42, 5))
->computed2 : Symbol(computed2, Decl(objectRest.ts, 41, 3))
->soSo : Symbol(soSo, Decl(objectRest.ts, 42, 32))
->o : Symbol(o, Decl(objectRest.ts, 0, 3), Decl(objectRest.ts, 42, 51))
->o : Symbol(o, Decl(objectRest.ts, 0, 3), Decl(objectRest.ts, 42, 51))
-
-<<<<<<< HEAD
-var noContextualType = ({ aNumber = 12, ...notEmptyObject }) => aNumber + notEmptyObject.anythingGoes;
->noContextualType : Symbol(noContextualType, Decl(objectRest.ts, 38, 3))
->aNumber : Symbol(aNumber, Decl(objectRest.ts, 38, 25))
->notEmptyObject : Symbol(notEmptyObject, Decl(objectRest.ts, 38, 39))
->aNumber : Symbol(aNumber, Decl(objectRest.ts, 38, 25))
->notEmptyObject : Symbol(notEmptyObject, Decl(objectRest.ts, 38, 39))
-=======
-var noContextualType = ({ aNumber = 12, ...notEmptyObject }) => aNumber + notEmptyObject['anythingGoes'];
->noContextualType : Symbol(noContextualType, Decl(objectRest.ts, 45, 3))
->aNumber : Symbol(aNumber, Decl(objectRest.ts, 45, 25))
->notEmptyObject : Symbol(notEmptyObject, Decl(objectRest.ts, 45, 39))
->aNumber : Symbol(aNumber, Decl(objectRest.ts, 45, 25))
->notEmptyObject : Symbol(notEmptyObject, Decl(objectRest.ts, 45, 39))
->>>>>>> ae8fd304
-
+=== tests/cases/conformance/types/rest/objectRest.ts ===
+var o = { a: 1, b: 'no' }
+>o : Symbol(o, Decl(objectRest.ts, 0, 3), Decl(objectRest.ts, 42, 51))
+>a : Symbol(a, Decl(objectRest.ts, 0, 9))
+>b : Symbol(b, Decl(objectRest.ts, 0, 15))
+
+var { ...clone } = o;
+>clone : Symbol(clone, Decl(objectRest.ts, 1, 5))
+>o : Symbol(o, Decl(objectRest.ts, 0, 3), Decl(objectRest.ts, 42, 51))
+
+var { a, ...justB } = o;
+>a : Symbol(a, Decl(objectRest.ts, 2, 5), Decl(objectRest.ts, 3, 5))
+>justB : Symbol(justB, Decl(objectRest.ts, 2, 8))
+>o : Symbol(o, Decl(objectRest.ts, 0, 3), Decl(objectRest.ts, 42, 51))
+
+var { a, b: renamed, ...empty } = o;
+>a : Symbol(a, Decl(objectRest.ts, 2, 5), Decl(objectRest.ts, 3, 5))
+>b : Symbol(b, Decl(objectRest.ts, 0, 15))
+>renamed : Symbol(renamed, Decl(objectRest.ts, 3, 8), Decl(objectRest.ts, 4, 5), Decl(objectRest.ts, 5, 5), Decl(objectRest.ts, 9, 5))
+>empty : Symbol(empty, Decl(objectRest.ts, 3, 20))
+>o : Symbol(o, Decl(objectRest.ts, 0, 3), Decl(objectRest.ts, 42, 51))
+
+var { ['b']: renamed, ...justA } = o;
+>'b' : Symbol(renamed, Decl(objectRest.ts, 3, 8), Decl(objectRest.ts, 4, 5), Decl(objectRest.ts, 5, 5), Decl(objectRest.ts, 9, 5))
+>renamed : Symbol(renamed, Decl(objectRest.ts, 3, 8), Decl(objectRest.ts, 4, 5), Decl(objectRest.ts, 5, 5), Decl(objectRest.ts, 9, 5))
+>justA : Symbol(justA, Decl(objectRest.ts, 4, 21), Decl(objectRest.ts, 5, 19), Decl(objectRest.ts, 6, 31))
+>o : Symbol(o, Decl(objectRest.ts, 0, 3), Decl(objectRest.ts, 42, 51))
+
+var { 'b': renamed, ...justA } = o;
+>renamed : Symbol(renamed, Decl(objectRest.ts, 3, 8), Decl(objectRest.ts, 4, 5), Decl(objectRest.ts, 5, 5), Decl(objectRest.ts, 9, 5))
+>justA : Symbol(justA, Decl(objectRest.ts, 4, 21), Decl(objectRest.ts, 5, 19), Decl(objectRest.ts, 6, 31))
+>o : Symbol(o, Decl(objectRest.ts, 0, 3), Decl(objectRest.ts, 42, 51))
+
+var { b: { '0': n, '1': oooo }, ...justA } = o;
+>b : Symbol(b, Decl(objectRest.ts, 0, 15))
+>n : Symbol(n, Decl(objectRest.ts, 6, 10))
+>oooo : Symbol(oooo, Decl(objectRest.ts, 6, 18))
+>justA : Symbol(justA, Decl(objectRest.ts, 4, 21), Decl(objectRest.ts, 5, 19), Decl(objectRest.ts, 6, 31))
+>o : Symbol(o, Decl(objectRest.ts, 0, 3), Decl(objectRest.ts, 42, 51))
+
+let o2 = { c: 'terrible idea?', d: 'yes' };
+>o2 : Symbol(o2, Decl(objectRest.ts, 8, 3))
+>c : Symbol(c, Decl(objectRest.ts, 8, 10))
+>d : Symbol(d, Decl(objectRest.ts, 8, 31))
+
+var { d: renamed, ...d } = o2;
+>d : Symbol(d, Decl(objectRest.ts, 8, 31))
+>renamed : Symbol(renamed, Decl(objectRest.ts, 3, 8), Decl(objectRest.ts, 4, 5), Decl(objectRest.ts, 5, 5), Decl(objectRest.ts, 9, 5))
+>d : Symbol(d, Decl(objectRest.ts, 9, 17))
+>o2 : Symbol(o2, Decl(objectRest.ts, 8, 3))
+
+let nestedrest: { x: number, n1: { y: number, n2: { z: number, n3: { n4: number } } }, rest: number, restrest: number };
+>nestedrest : Symbol(nestedrest, Decl(objectRest.ts, 11, 3))
+>x : Symbol(x, Decl(objectRest.ts, 11, 17))
+>n1 : Symbol(n1, Decl(objectRest.ts, 11, 28))
+>y : Symbol(y, Decl(objectRest.ts, 11, 34))
+>n2 : Symbol(n2, Decl(objectRest.ts, 11, 45))
+>z : Symbol(z, Decl(objectRest.ts, 11, 51))
+>n3 : Symbol(n3, Decl(objectRest.ts, 11, 62))
+>n4 : Symbol(n4, Decl(objectRest.ts, 11, 68))
+>rest : Symbol(rest, Decl(objectRest.ts, 11, 86))
+>restrest : Symbol(restrest, Decl(objectRest.ts, 11, 100))
+
+var { x, n1: { y, n2: { z, n3: { ...nr } } }, ...restrest } = nestedrest;
+>x : Symbol(x, Decl(objectRest.ts, 12, 5), Decl(objectRest.ts, 17, 5))
+>n1 : Symbol(n1, Decl(objectRest.ts, 11, 28))
+>y : Symbol(y, Decl(objectRest.ts, 12, 14))
+>n2 : Symbol(n2, Decl(objectRest.ts, 11, 45))
+>z : Symbol(z, Decl(objectRest.ts, 12, 23))
+>n3 : Symbol(n3, Decl(objectRest.ts, 11, 62))
+>nr : Symbol(nr, Decl(objectRest.ts, 12, 32))
+>restrest : Symbol(restrest, Decl(objectRest.ts, 12, 45))
+>nestedrest : Symbol(nestedrest, Decl(objectRest.ts, 11, 3))
+
+let complex: { x: { ka, ki }, y: number };
+>complex : Symbol(complex, Decl(objectRest.ts, 14, 3))
+>x : Symbol(x, Decl(objectRest.ts, 14, 14))
+>ka : Symbol(ka, Decl(objectRest.ts, 14, 19))
+>ki : Symbol(ki, Decl(objectRest.ts, 14, 23))
+>y : Symbol(y, Decl(objectRest.ts, 14, 29))
+
+var { x: { ka, ...nested }, y: other, ...rest } = complex;
+>x : Symbol(x, Decl(objectRest.ts, 14, 14))
+>ka : Symbol(ka, Decl(objectRest.ts, 15, 10))
+>nested : Symbol(nested, Decl(objectRest.ts, 15, 14))
+>y : Symbol(y, Decl(objectRest.ts, 14, 29))
+>other : Symbol(other, Decl(objectRest.ts, 15, 27))
+>rest : Symbol(rest, Decl(objectRest.ts, 15, 37))
+>complex : Symbol(complex, Decl(objectRest.ts, 14, 3))
+
+({x: { ka, ...nested }, y: other, ...rest} = complex);
+>x : Symbol(x, Decl(objectRest.ts, 16, 2))
+>ka : Symbol(ka, Decl(objectRest.ts, 16, 6))
+>nested : Symbol(nested, Decl(objectRest.ts, 15, 14))
+>y : Symbol(y, Decl(objectRest.ts, 16, 23))
+>other : Symbol(other, Decl(objectRest.ts, 15, 27))
+>rest : Symbol(rest, Decl(objectRest.ts, 15, 37))
+>complex : Symbol(complex, Decl(objectRest.ts, 14, 3))
+
+var { x, ...fresh } = { x: 1, y: 2 };
+>x : Symbol(x, Decl(objectRest.ts, 12, 5), Decl(objectRest.ts, 17, 5))
+>fresh : Symbol(fresh, Decl(objectRest.ts, 17, 8))
+>x : Symbol(x, Decl(objectRest.ts, 17, 23))
+>y : Symbol(y, Decl(objectRest.ts, 17, 29))
+
+({ x, ...fresh } = { x: 1, y: 2 });
+>x : Symbol(x, Decl(objectRest.ts, 18, 2))
+>fresh : Symbol(fresh, Decl(objectRest.ts, 17, 8))
+>x : Symbol(x, Decl(objectRest.ts, 18, 20))
+>y : Symbol(y, Decl(objectRest.ts, 18, 26))
+
+class Removable {
+>Removable : Symbol(Removable, Decl(objectRest.ts, 18, 35))
+
+    private x: number;
+>x : Symbol(Removable.x, Decl(objectRest.ts, 20, 17))
+
+    protected y: number;
+>y : Symbol(Removable.y, Decl(objectRest.ts, 21, 22))
+
+    set z(value: number) { }
+>z : Symbol(Removable.z, Decl(objectRest.ts, 22, 24))
+>value : Symbol(value, Decl(objectRest.ts, 23, 10))
+
+    get both(): number { return 12 }
+>both : Symbol(Removable.both, Decl(objectRest.ts, 23, 28), Decl(objectRest.ts, 24, 36))
+
+    set both(value: number) { }
+>both : Symbol(Removable.both, Decl(objectRest.ts, 23, 28), Decl(objectRest.ts, 24, 36))
+>value : Symbol(value, Decl(objectRest.ts, 25, 13))
+
+    m() { }
+>m : Symbol(Removable.m, Decl(objectRest.ts, 25, 31))
+
+    removed: string;
+>removed : Symbol(Removable.removed, Decl(objectRest.ts, 26, 11))
+
+    remainder: string;
+>remainder : Symbol(Removable.remainder, Decl(objectRest.ts, 27, 20))
+}
+interface I {
+>I : Symbol(I, Decl(objectRest.ts, 29, 1))
+
+    m(): void;
+>m : Symbol(I.m, Decl(objectRest.ts, 30, 13))
+
+    removed: string;
+>removed : Symbol(I.removed, Decl(objectRest.ts, 31, 14))
+
+    remainder: string;
+>remainder : Symbol(I.remainder, Decl(objectRest.ts, 32, 20))
+}
+var removable = new Removable();
+>removable : Symbol(removable, Decl(objectRest.ts, 35, 3))
+>Removable : Symbol(Removable, Decl(objectRest.ts, 18, 35))
+
+var { removed, ...removableRest } = removable;
+>removed : Symbol(removed, Decl(objectRest.ts, 36, 5), Decl(objectRest.ts, 38, 5))
+>removableRest : Symbol(removableRest, Decl(objectRest.ts, 36, 14))
+>removable : Symbol(removable, Decl(objectRest.ts, 35, 3))
+
+var i: I = removable;
+>i : Symbol(i, Decl(objectRest.ts, 37, 3))
+>I : Symbol(I, Decl(objectRest.ts, 29, 1))
+>removable : Symbol(removable, Decl(objectRest.ts, 35, 3))
+
+var { removed, ...removableRest2 } = i;
+>removed : Symbol(removed, Decl(objectRest.ts, 36, 5), Decl(objectRest.ts, 38, 5))
+>removableRest2 : Symbol(removableRest2, Decl(objectRest.ts, 38, 14))
+>i : Symbol(i, Decl(objectRest.ts, 37, 3))
+
+let computed = 'b';
+>computed : Symbol(computed, Decl(objectRest.ts, 40, 3))
+
+let computed2 = 'a';
+>computed2 : Symbol(computed2, Decl(objectRest.ts, 41, 3))
+
+var { [computed]: stillNotGreat, [computed2]: soSo,  ...o } = o;
+>computed : Symbol(computed, Decl(objectRest.ts, 40, 3))
+>stillNotGreat : Symbol(stillNotGreat, Decl(objectRest.ts, 42, 5))
+>computed2 : Symbol(computed2, Decl(objectRest.ts, 41, 3))
+>soSo : Symbol(soSo, Decl(objectRest.ts, 42, 32))
+>o : Symbol(o, Decl(objectRest.ts, 0, 3), Decl(objectRest.ts, 42, 51))
+>o : Symbol(o, Decl(objectRest.ts, 0, 3), Decl(objectRest.ts, 42, 51))
+
+({ [computed]: stillNotGreat, [computed2]: soSo, ...o } = o);
+>computed : Symbol(computed, Decl(objectRest.ts, 40, 3))
+>stillNotGreat : Symbol(stillNotGreat, Decl(objectRest.ts, 42, 5))
+>computed2 : Symbol(computed2, Decl(objectRest.ts, 41, 3))
+>soSo : Symbol(soSo, Decl(objectRest.ts, 42, 32))
+>o : Symbol(o, Decl(objectRest.ts, 0, 3), Decl(objectRest.ts, 42, 51))
+>o : Symbol(o, Decl(objectRest.ts, 0, 3), Decl(objectRest.ts, 42, 51))
+
+var noContextualType = ({ aNumber = 12, ...notEmptyObject }) => aNumber + notEmptyObject.anythingGoes;
+>noContextualType : Symbol(noContextualType, Decl(objectRest.ts, 45, 3))
+>aNumber : Symbol(aNumber, Decl(objectRest.ts, 45, 25))
+>notEmptyObject : Symbol(notEmptyObject, Decl(objectRest.ts, 45, 39))
+>aNumber : Symbol(aNumber, Decl(objectRest.ts, 45, 25))
+>notEmptyObject : Symbol(notEmptyObject, Decl(objectRest.ts, 45, 39))
+