--- conflicted
+++ resolved
@@ -1,46 +1,28 @@
-=== tests/cases/compiler/regExpWithSlashInCharClass.ts ===
-var foo1 = "a/".replace(/.[/]/, "");
->foo1 : string
->"a/".replace(/.[/]/, "") : string
-<<<<<<< HEAD
->"a/".replace : { (this: String, searchValue: string, replaceValue: string): string; (this: String, searchValue: string, replacer: (substring: string, ...args: any[]) => string): string; (this: String, searchValue: RegExp, replaceValue: string): string; (this: String, searchValue: RegExp, replacer: (substring: string, ...args: any[]) => string): string; }
->"a/" : string
->replace : { (this: String, searchValue: string, replaceValue: string): string; (this: String, searchValue: string, replacer: (substring: string, ...args: any[]) => string): string; (this: String, searchValue: RegExp, replaceValue: string): string; (this: String, searchValue: RegExp, replacer: (substring: string, ...args: any[]) => string): string; }
-=======
->"a/".replace : { (searchValue: string, replaceValue: string): string; (searchValue: string, replacer: (substring: string, ...args: any[]) => string): string; (searchValue: RegExp, replaceValue: string): string; (searchValue: RegExp, replacer: (substring: string, ...args: any[]) => string): string; }
->"a/" : "a/"
->replace : { (searchValue: string, replaceValue: string): string; (searchValue: string, replacer: (substring: string, ...args: any[]) => string): string; (searchValue: RegExp, replaceValue: string): string; (searchValue: RegExp, replacer: (substring: string, ...args: any[]) => string): string; }
->>>>>>> 02334d85
->/.[/]/ : RegExp
->"" : ""
-
-var foo2 = "a//".replace(/.[//]/g, "");
->foo2 : string
->"a//".replace(/.[//]/g, "") : string
-<<<<<<< HEAD
->"a//".replace : { (this: String, searchValue: string, replaceValue: string): string; (this: String, searchValue: string, replacer: (substring: string, ...args: any[]) => string): string; (this: String, searchValue: RegExp, replaceValue: string): string; (this: String, searchValue: RegExp, replacer: (substring: string, ...args: any[]) => string): string; }
->"a//" : string
->replace : { (this: String, searchValue: string, replaceValue: string): string; (this: String, searchValue: string, replacer: (substring: string, ...args: any[]) => string): string; (this: String, searchValue: RegExp, replaceValue: string): string; (this: String, searchValue: RegExp, replacer: (substring: string, ...args: any[]) => string): string; }
-=======
->"a//".replace : { (searchValue: string, replaceValue: string): string; (searchValue: string, replacer: (substring: string, ...args: any[]) => string): string; (searchValue: RegExp, replaceValue: string): string; (searchValue: RegExp, replacer: (substring: string, ...args: any[]) => string): string; }
->"a//" : "a//"
->replace : { (searchValue: string, replaceValue: string): string; (searchValue: string, replacer: (substring: string, ...args: any[]) => string): string; (searchValue: RegExp, replaceValue: string): string; (searchValue: RegExp, replacer: (substring: string, ...args: any[]) => string): string; }
->>>>>>> 02334d85
->/.[//]/g : RegExp
->"" : ""
-
-var foo3 = "a/".replace(/.[/no sleep /till/]/, "bugfix");
->foo3 : string
->"a/".replace(/.[/no sleep /till/]/, "bugfix") : string
-<<<<<<< HEAD
->"a/".replace : { (this: String, searchValue: string, replaceValue: string): string; (this: String, searchValue: string, replacer: (substring: string, ...args: any[]) => string): string; (this: String, searchValue: RegExp, replaceValue: string): string; (this: String, searchValue: RegExp, replacer: (substring: string, ...args: any[]) => string): string; }
->"a/" : string
->replace : { (this: String, searchValue: string, replaceValue: string): string; (this: String, searchValue: string, replacer: (substring: string, ...args: any[]) => string): string; (this: String, searchValue: RegExp, replaceValue: string): string; (this: String, searchValue: RegExp, replacer: (substring: string, ...args: any[]) => string): string; }
-=======
->"a/".replace : { (searchValue: string, replaceValue: string): string; (searchValue: string, replacer: (substring: string, ...args: any[]) => string): string; (searchValue: RegExp, replaceValue: string): string; (searchValue: RegExp, replacer: (substring: string, ...args: any[]) => string): string; }
->"a/" : "a/"
->replace : { (searchValue: string, replaceValue: string): string; (searchValue: string, replacer: (substring: string, ...args: any[]) => string): string; (searchValue: RegExp, replaceValue: string): string; (searchValue: RegExp, replacer: (substring: string, ...args: any[]) => string): string; }
->>>>>>> 02334d85
->/.[/no sleep /till/]/ : RegExp
->"bugfix" : "bugfix"
-
+=== tests/cases/compiler/regExpWithSlashInCharClass.ts ===
+var foo1 = "a/".replace(/.[/]/, "");
+>foo1 : string
+>"a/".replace(/.[/]/, "") : string
+>"a/".replace : { (this: String, searchValue: string, replaceValue: string): string; (this: String, searchValue: string, replacer: (substring: string, ...args: any[]) => string): string; (this: String, searchValue: RegExp, replaceValue: string): string; (this: String, searchValue: RegExp, replacer: (substring: string, ...args: any[]) => string): string; }
+>"a/" : "a/"
+>replace : { (this: String, searchValue: string, replaceValue: string): string; (this: String, searchValue: string, replacer: (substring: string, ...args: any[]) => string): string; (this: String, searchValue: RegExp, replaceValue: string): string; (this: String, searchValue: RegExp, replacer: (substring: string, ...args: any[]) => string): string; }
+>/.[/]/ : RegExp
+>"" : ""
+
+var foo2 = "a//".replace(/.[//]/g, "");
+>foo2 : string
+>"a//".replace(/.[//]/g, "") : string
+>"a//".replace : { (this: String, searchValue: string, replaceValue: string): string; (this: String, searchValue: string, replacer: (substring: string, ...args: any[]) => string): string; (this: String, searchValue: RegExp, replaceValue: string): string; (this: String, searchValue: RegExp, replacer: (substring: string, ...args: any[]) => string): string; }
+>"a//" : "a//"
+>replace : { (this: String, searchValue: string, replaceValue: string): string; (this: String, searchValue: string, replacer: (substring: string, ...args: any[]) => string): string; (this: String, searchValue: RegExp, replaceValue: string): string; (this: String, searchValue: RegExp, replacer: (substring: string, ...args: any[]) => string): string; }
+>/.[//]/g : RegExp
+>"" : ""
+
+var foo3 = "a/".replace(/.[/no sleep /till/]/, "bugfix");
+>foo3 : string
+>"a/".replace(/.[/no sleep /till/]/, "bugfix") : string
+>"a/".replace : { (this: String, searchValue: string, replaceValue: string): string; (this: String, searchValue: string, replacer: (substring: string, ...args: any[]) => string): string; (this: String, searchValue: RegExp, replaceValue: string): string; (this: String, searchValue: RegExp, replacer: (substring: string, ...args: any[]) => string): string; }
+>"a/" : "a/"
+>replace : { (this: String, searchValue: string, replaceValue: string): string; (this: String, searchValue: string, replacer: (substring: string, ...args: any[]) => string): string; (this: String, searchValue: RegExp, replaceValue: string): string; (this: String, searchValue: RegExp, replacer: (substring: string, ...args: any[]) => string): string; }
+>/.[/no sleep /till/]/ : RegExp
+>"bugfix" : "bugfix"
+