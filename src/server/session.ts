--- conflicted
+++ resolved
@@ -1,1232 +1,1228 @@
-/// <reference path="..\compiler\commandLineParser.ts" />
-/// <reference path="..\services\services.ts" />
-/// <reference path="protocol.d.ts" />
-/// <reference path="editorServices.ts" />
-
-namespace ts.server {
-    const spaceCache: string[] = [];
-
-    interface StackTraceError extends Error {
-        stack?: string;
-    }
-
-    export function generateSpaces(n: number): string {
-        if (!spaceCache[n]) {
-            let strBuilder = "";
-            for (let i = 0; i < n; i++) {
-                strBuilder += " ";
-            }
-            spaceCache[n] = strBuilder;
-        }
-        return spaceCache[n];
-    }
-
-    export function generateIndentString(n: number, editorOptions: EditorOptions): string {
-        if (editorOptions.ConvertTabsToSpaces) {
-            return generateSpaces(n);
-        }
-        else {
-            let result = "";
-            for (let i = 0; i < Math.floor(n / editorOptions.TabSize); i++) {
-                result += "\t";
-            }
-            for (let i = 0; i < n % editorOptions.TabSize; i++) {
-                result += " ";
-            }
-            return result;
-        }
-    }
-
-    interface FileStart {
-        file: string;
-        start: ILineInfo;
-    }
-
-    function compareNumber(a: number, b: number) {
-        if (a < b) {
-            return -1;
-        }
-        else if (a === b) {
-            return 0;
-        }
-        else return 1;
-    }
-
-    function compareFileStart(a: FileStart, b: FileStart) {
-        if (a.file < b.file) {
-            return -1;
-        }
-        else if (a.file == b.file) {
-            const n = compareNumber(a.start.line, b.start.line);
-            if (n === 0) {
-                return compareNumber(a.start.offset, b.start.offset);
-            }
-            else return n;
-        }
-        else {
-            return 1;
-        }
-    }
-
-    function formatDiag(fileName: string, project: Project, diag: ts.Diagnostic): protocol.Diagnostic {
-        return {
-            start: project.compilerService.host.positionToLineOffset(fileName, diag.start),
-            end: project.compilerService.host.positionToLineOffset(fileName, diag.start + diag.length),
-            text: ts.flattenDiagnosticMessageText(diag.messageText, "\n")
-        };
-    }
-
-    function formatConfigFileDiag(diag: ts.Diagnostic): protocol.Diagnostic {
-        return {
-            start: undefined,
-            end: undefined,
-            text: ts.flattenDiagnosticMessageText(diag.messageText, "\n")
-        };
-    }
-
-    export interface PendingErrorCheck {
-        fileName: string;
-        project: Project;
-    }
-
-    function allEditsBeforePos(edits: ts.TextChange[], pos: number) {
-        for (let i = 0, len = edits.length; i < len; i++) {
-            if (ts.textSpanEnd(edits[i].span) >= pos) {
-                return false;
-            }
-        }
-        return true;
-    }
-
-    export namespace CommandNames {
-        export const Brace = "brace";
-        export const Change = "change";
-        export const Close = "close";
-        export const Completions = "completions";
-        export const CompletionDetails = "completionEntryDetails";
-        export const Configure = "configure";
-        export const Definition = "definition";
-        export const Exit = "exit";
-        export const Format = "format";
-        export const Formatonkey = "formatonkey";
-        export const Geterr = "geterr";
-        export const GeterrForProject = "geterrForProject";
-        export const NavBar = "navbar";
-        export const Navto = "navto";
-        export const Occurrences = "occurrences";
-        export const DocumentHighlights = "documentHighlights";
-        export const Open = "open";
-        export const Quickinfo = "quickinfo";
-        export const References = "references";
-        export const Reload = "reload";
-        export const Rename = "rename";
-        export const Saveto = "saveto";
-        export const SignatureHelp = "signatureHelp";
-        export const TypeDefinition = "typeDefinition";
-        export const ProjectInfo = "projectInfo";
-        export const ReloadProjects = "reloadProjects";
-        export const Unknown = "unknown";
-    }
-
-    namespace Errors {
-        export const NoProject = new Error("No Project.");
-    }
-
-    export interface ServerHost extends ts.System {
-        setTimeout(callback: (...args: any[]) => void, ms: number, ...args: any[]): any;
-        clearTimeout(timeoutId: any): void;
-    }
-
-    export class Session {
-        protected projectService: ProjectService;
-        private errorTimer: any; /*NodeJS.Timer | number*/
-        private immediateId: any;
-        private changeSeq = 0;
-
-        constructor(
-            private host: ServerHost,
-            private byteLength: (buf: string, encoding?: string) => number,
-            private hrtime: (start?: number[]) => number[],
-            private logger: Logger
-        ) {
-            this.projectService =
-                new ProjectService(host, logger, (eventName, project, fileName) => {
-                    this.handleEvent(eventName, project, fileName);
-                });
-        }
-
-        private handleEvent(eventName: string, project: Project, fileName: string) {
-            if (eventName == "context") {
-                this.projectService.log("got context event, updating diagnostics for" + fileName, "Info");
-                this.updateErrorCheck([{ fileName, project }], this.changeSeq,
-                    (n) => n === this.changeSeq, 100);
-            }
-        }
-
-        public logError(err: Error, cmd: string) {
-            const typedErr = <StackTraceError>err;
-            let msg = "Exception on executing command " + cmd;
-            if (typedErr.message) {
-                msg += ":\n" + typedErr.message;
-                if (typedErr.stack) {
-                    msg += "\n" + typedErr.stack;
-                }
-            }
-            this.projectService.log(msg);
-        }
-
-        private sendLineToClient(line: string) {
-            this.host.write(line + this.host.newLine);
-        }
-
-        public send(msg: protocol.Message) {
-            const json = JSON.stringify(msg);
-            if (this.logger.isVerbose()) {
-                this.logger.info(msg.type + ": " + json);
-            }
-            this.sendLineToClient("Content-Length: " + (1 + this.byteLength(json, "utf8")) +
-                "\r\n\r\n" + json);
-        }
-
-        public configFileDiagnosticEvent(triggerFile: string, configFile: string, diagnostics: ts.Diagnostic[]) {
-            const bakedDiags = ts.map(diagnostics, formatConfigFileDiag);
-            const ev: protocol.ConfigFileDiagnosticEvent = {
-                seq: 0,
-                type: "event",
-                event: "configFileDiag",
-                body: {
-                    triggerFile,
-                    configFile,
-                    diagnostics: bakedDiags
-                }
-            };
-            this.send(ev);
-        }
-
-        public event(info: any, eventName: string) {
-            const ev: protocol.Event = {
-                seq: 0,
-                type: "event",
-                event: eventName,
-                body: info,
-            };
-            this.send(ev);
-        }
-
-        private response(info: any, cmdName: string, reqSeq = 0, errorMsg?: string) {
-            const res: protocol.Response = {
-                seq: 0,
-                type: "response",
-                command: cmdName,
-                request_seq: reqSeq,
-                success: !errorMsg,
-            };
-            if (!errorMsg) {
-                res.body = info;
-            }
-            else {
-                res.message = errorMsg;
-            }
-            this.send(res);
-        }
-
-        public output(body: any, commandName: string, requestSequence = 0, errorMessage?: string) {
-            this.response(body, commandName, requestSequence, errorMessage);
-        }
-
-        private semanticCheck(file: string, project: Project) {
-            try {
-                const diags = project.compilerService.languageService.getSemanticDiagnostics(file);
-
-                if (diags) {
-                    const bakedDiags = diags.map((diag) => formatDiag(file, project, diag));
-                    this.event({ file: file, diagnostics: bakedDiags }, "semanticDiag");
-                }
-            }
-            catch (err) {
-                this.logError(err, "semantic check");
-            }
-        }
-
-        private syntacticCheck(file: string, project: Project) {
-            try {
-                const diags = project.compilerService.languageService.getSyntacticDiagnostics(file);
-                if (diags) {
-                    const bakedDiags = diags.map((diag) => formatDiag(file, project, diag));
-                    this.event({ file: file, diagnostics: bakedDiags }, "syntaxDiag");
-                }
-            }
-            catch (err) {
-                this.logError(err, "syntactic check");
-            }
-        }
-
-        private reloadProjects() {
-            this.projectService.reloadProjects();
-        }
-
-        private updateProjectStructure(seq: number, matchSeq: (seq: number) => boolean, ms = 1500) {
-            setTimeout(() => {
-                if (matchSeq(seq)) {
-                    this.projectService.updateProjectStructure();
-                }
-            }, ms);
-        }
-
-        private updateErrorCheck(checkList: PendingErrorCheck[], seq: number,
-            matchSeq: (seq: number) => boolean, ms = 1500, followMs = 200, requireOpen = true) {
-            if (followMs > ms) {
-                followMs = ms;
-            }
-            if (this.errorTimer) {
-                clearTimeout(this.errorTimer);
-            }
-            if (this.immediateId) {
-                clearImmediate(this.immediateId);
-                this.immediateId = undefined;
-            }
-            let index = 0;
-            const checkOne = () => {
-                if (matchSeq(seq)) {
-                    const checkSpec = checkList[index];
-                    index++;
-                    if (checkSpec.project.getSourceFileFromName(checkSpec.fileName, requireOpen)) {
-                        this.syntacticCheck(checkSpec.fileName, checkSpec.project);
-                        this.immediateId = setImmediate(() => {
-                            this.semanticCheck(checkSpec.fileName, checkSpec.project);
-                            this.immediateId = undefined;
-                            if (checkList.length > index) {
-                                this.errorTimer = setTimeout(checkOne, followMs);
-                            }
-                            else {
-                                this.errorTimer = undefined;
-                            }
-                        });
-                    }
-                }
-            };
-            if ((checkList.length > index) && (matchSeq(seq))) {
-                this.errorTimer = setTimeout(checkOne, ms);
-            }
-        }
-
-        private getDefinition(line: number, offset: number, fileName: string): protocol.FileSpan[] {
-            const file = ts.normalizePath(fileName);
-            const project = this.projectService.getProjectForFile(file);
-            if (!project || project.languageServiceDiabled) {
-                throw Errors.NoProject;
-            }
-
-            const compilerService = project.compilerService;
-            const position = compilerService.host.lineOffsetToPosition(file, line, offset);
-
-            const definitions = compilerService.languageService.getDefinitionAtPosition(file, position);
-            if (!definitions) {
-                return undefined;
-            }
-
-            return definitions.map(def => ({
-                file: def.fileName,
-                start: compilerService.host.positionToLineOffset(def.fileName, def.textSpan.start),
-                end: compilerService.host.positionToLineOffset(def.fileName, ts.textSpanEnd(def.textSpan))
-            }));
-        }
-
-        private getTypeDefinition(line: number, offset: number, fileName: string): protocol.FileSpan[] {
-            const file = ts.normalizePath(fileName);
-            const project = this.projectService.getProjectForFile(file);
-            if (!project || project.languageServiceDiabled) {
-                throw Errors.NoProject;
-            }
-
-            const compilerService = project.compilerService;
-            const position = compilerService.host.lineOffsetToPosition(file, line, offset);
-
-            const definitions = compilerService.languageService.getTypeDefinitionAtPosition(file, position);
-            if (!definitions) {
-                return undefined;
-            }
-
-            return definitions.map(def => ({
-                file: def.fileName,
-                start: compilerService.host.positionToLineOffset(def.fileName, def.textSpan.start),
-                end: compilerService.host.positionToLineOffset(def.fileName, ts.textSpanEnd(def.textSpan))
-            }));
-        }
-
-        private getOccurrences(line: number, offset: number, fileName: string): protocol.OccurrencesResponseItem[] {
-            fileName = ts.normalizePath(fileName);
-            const project = this.projectService.getProjectForFile(fileName);
-
-            if (!project || project.languageServiceDiabled) {
-                throw Errors.NoProject;
-            }
-
-            const { compilerService } = project;
-            const position = compilerService.host.lineOffsetToPosition(fileName, line, offset);
-
-            const occurrences = compilerService.languageService.getOccurrencesAtPosition(fileName, position);
-
-            if (!occurrences) {
-                return undefined;
-            }
-
-            return occurrences.map(occurrence => {
-                const { fileName, isWriteAccess, textSpan } = occurrence;
-                const start = compilerService.host.positionToLineOffset(fileName, textSpan.start);
-                const end = compilerService.host.positionToLineOffset(fileName, ts.textSpanEnd(textSpan));
-                return {
-                    start,
-                    end,
-                    file: fileName,
-                    isWriteAccess,
-                };
-            });
-        }
-
-        private getDocumentHighlights(line: number, offset: number, fileName: string, filesToSearch: string[]): protocol.DocumentHighlightsItem[] {
-            fileName = ts.normalizePath(fileName);
-            const project = this.projectService.getProjectForFile(fileName);
-
-            if (!project || project.languageServiceDiabled) {
-                throw Errors.NoProject;
-            }
-
-            const { compilerService } = project;
-            const position = compilerService.host.lineOffsetToPosition(fileName, line, offset);
-
-            const documentHighlights = compilerService.languageService.getDocumentHighlights(fileName, position, filesToSearch);
-
-            if (!documentHighlights) {
-                return undefined;
-            }
-
-            return documentHighlights.map(convertToDocumentHighlightsItem);
-
-            function convertToDocumentHighlightsItem(documentHighlights: ts.DocumentHighlights): ts.server.protocol.DocumentHighlightsItem {
-                const { fileName, highlightSpans } = documentHighlights;
-
-                return {
-                    file: fileName,
-                    highlightSpans: highlightSpans.map(convertHighlightSpan)
-                };
-
-                function convertHighlightSpan(highlightSpan: ts.HighlightSpan): ts.server.protocol.HighlightSpan {
-                    const { textSpan, kind } = highlightSpan;
-                    const start = compilerService.host.positionToLineOffset(fileName, textSpan.start);
-                    const end = compilerService.host.positionToLineOffset(fileName, ts.textSpanEnd(textSpan));
-                    return { start, end, kind };
-                }
-            }
-        }
-
-        private getProjectInfo(fileName: string, needFileNameList: boolean): protocol.ProjectInfo {
-            fileName = ts.normalizePath(fileName);
-            const project = this.projectService.getProjectForFile(fileName);
-            if (!project) {
-                throw Errors.NoProject;
-            }
-
-            const projectInfo: protocol.ProjectInfo = {
-                configFileName: project.projectFilename,
-                languageServiceDisabled: project.languageServiceDiabled
-            };
-
-            if (needFileNameList) {
-                projectInfo.fileNames = project.getFileNames();
-            }
-            return projectInfo;
-        }
-
-        private getRenameLocations(line: number, offset: number, fileName: string, findInComments: boolean, findInStrings: boolean): protocol.RenameResponseBody {
-            const file = ts.normalizePath(fileName);
-            const info = this.projectService.getScriptInfo(file);
-            const projects = this.projectService.findReferencingProjects(info);
-            const projectsWithLanguageServiceEnabeld = ts.filter(projects, p => !p.languageServiceDiabled);
-            if (projectsWithLanguageServiceEnabeld.length === 0) {
-                throw Errors.NoProject;
-            }
-
-            const defaultProject = projectsWithLanguageServiceEnabeld[0];
-            // The rename info should be the same for every project
-            const defaultProjectCompilerService = defaultProject.compilerService;
-            const position = defaultProjectCompilerService.host.lineOffsetToPosition(file, line, offset);
-            const renameInfo = defaultProjectCompilerService.languageService.getRenameInfo(file, position);
-            if (!renameInfo) {
-                return undefined;
-            }
-
-            if (!renameInfo.canRename) {
-                return {
-                    info: renameInfo,
-                    locs: []
-                };
-            }
-
-            const fileSpans = combineProjectOutput(
-                projectsWithLanguageServiceEnabeld,
-                (project: Project) => {
-                    const compilerService = project.compilerService;
-                    const renameLocations = compilerService.languageService.findRenameLocations(file, position, findInStrings, findInComments);
-                    if (!renameLocations) {
-                        return [];
-                    }
-
-                    return renameLocations.map(location => (<protocol.FileSpan>{
-                        file: location.fileName,
-                        start: compilerService.host.positionToLineOffset(location.fileName, location.textSpan.start),
-                        end: compilerService.host.positionToLineOffset(location.fileName, ts.textSpanEnd(location.textSpan)),
-                    }));
-                },
-                compareRenameLocation,
-                (a, b) => a.file === b.file && a.start.line === b.start.line && a.start.offset === b.start.offset
-            );
-            const locs = fileSpans.reduce<protocol.SpanGroup[]>((accum, cur) => {
-                let curFileAccum: protocol.SpanGroup;
-                if (accum.length > 0) {
-                    curFileAccum = accum[accum.length - 1];
-                    if (curFileAccum.file !== cur.file) {
-                        curFileAccum = undefined;
-                    }
-                }
-                if (!curFileAccum) {
-                    curFileAccum = { file: cur.file, locs: [] };
-                    accum.push(curFileAccum);
-                }
-                curFileAccum.locs.push({ start: cur.start, end: cur.end });
-                return accum;
-            }, []);
-
-            return { info: renameInfo, locs };
-
-            function compareRenameLocation(a: protocol.FileSpan, b: protocol.FileSpan) {
-                if (a.file < b.file) {
-                    return -1;
-                }
-                else if (a.file > b.file) {
-                    return 1;
-                }
-                else {
-                    // reverse sort assuming no overlap
-                    if (a.start.line < b.start.line) {
-                        return 1;
-                    }
-                    else if (a.start.line > b.start.line) {
-                        return -1;
-                    }
-                    else {
-                        return b.start.offset - a.start.offset;
-                    }
-                }
-            }
-        }
-
-        private getReferences(line: number, offset: number, fileName: string): protocol.ReferencesResponseBody {
-            const file = ts.normalizePath(fileName);
-            const info = this.projectService.getScriptInfo(file);
-            const projects = this.projectService.findReferencingProjects(info);
-            const projectsWithLanguageServiceEnabeld = ts.filter(projects, p => !p.languageServiceDiabled);
-            if (projectsWithLanguageServiceEnabeld.length === 0) {
-                throw Errors.NoProject;
-            }
-
-            const defaultProject = projectsWithLanguageServiceEnabeld[0];
-            const position = defaultProject.compilerService.host.lineOffsetToPosition(file, line, offset);
-            const nameInfo = defaultProject.compilerService.languageService.getQuickInfoAtPosition(file, position);
-            if (!nameInfo) {
-                return undefined;
-            }
-
-            const displayString = ts.displayPartsToString(nameInfo.displayParts);
-            const nameSpan = nameInfo.textSpan;
-            const nameColStart = defaultProject.compilerService.host.positionToLineOffset(file, nameSpan.start).offset;
-            const nameText = defaultProject.compilerService.host.getScriptSnapshot(file).getText(nameSpan.start, ts.textSpanEnd(nameSpan));
-            const refs = combineProjectOutput<protocol.ReferencesResponseItem>(
-                projectsWithLanguageServiceEnabeld,
-                (project: Project) => {
-                    const compilerService = project.compilerService;
-                    const references = compilerService.languageService.getReferencesAtPosition(file, position);
-                    if (!references) {
-                        return [];
-                    }
-
-                    return references.map(ref => {
-                        const start = compilerService.host.positionToLineOffset(ref.fileName, ref.textSpan.start);
-                        const refLineSpan = compilerService.host.lineToTextSpan(ref.fileName, start.line - 1);
-                        const snap = compilerService.host.getScriptSnapshot(ref.fileName);
-                        const lineText = snap.getText(refLineSpan.start, ts.textSpanEnd(refLineSpan)).replace(/\r|\n/g, "");
-                        return {
-                            file: ref.fileName,
-                            start: start,
-                            lineText: lineText,
-                            end: compilerService.host.positionToLineOffset(ref.fileName, ts.textSpanEnd(ref.textSpan)),
-                            isWriteAccess: ref.isWriteAccess,
-                            isDefinition: ref.isDefinition
-                        };
-                    });
-                },
-                compareFileStart,
-                areReferencesResponseItemsForTheSameLocation
-            );
-
-            return {
-                refs,
-                symbolName: nameText,
-                symbolStartOffset: nameColStart,
-                symbolDisplayString: displayString
-            };
-
-            function areReferencesResponseItemsForTheSameLocation(a: protocol.ReferencesResponseItem, b: protocol.ReferencesResponseItem) {
-                if (a && b) {
-                    return a.file === b.file &&
-                        a.start === b.start &&
-                        a.end === b.end;
-                }
-                return false;
-            }
-        }
-
-        /**
-         * @param fileName is the name of the file to be opened
-         * @param fileContent is a version of the file content that is known to be more up to date than the one on disk
-         */
-        private openClientFile(fileName: string, fileContent?: string, scriptKind?: ScriptKind) {
-            const file = ts.normalizePath(fileName);
-            const { configFileName, configFileErrors } = this.projectService.openClientFile(file, fileContent, scriptKind);
-            if (configFileErrors) {
-                this.configFileDiagnosticEvent(fileName, configFileName, configFileErrors);
-            }
-        }
-
-        private getQuickInfo(line: number, offset: number, fileName: string): protocol.QuickInfoResponseBody {
-            const file = ts.normalizePath(fileName);
-            const project = this.projectService.getProjectForFile(file);
-            if (!project || project.languageServiceDiabled) {
-                throw Errors.NoProject;
-            }
-
-            const compilerService = project.compilerService;
-            const position = compilerService.host.lineOffsetToPosition(file, line, offset);
-            const quickInfo = compilerService.languageService.getQuickInfoAtPosition(file, position);
-            if (!quickInfo) {
-                return undefined;
-            }
-
-            const displayString = ts.displayPartsToString(quickInfo.displayParts);
-            const docString = ts.displayPartsToString(quickInfo.documentation);
-            return {
-                kind: quickInfo.kind,
-                kindModifiers: quickInfo.kindModifiers,
-                start: compilerService.host.positionToLineOffset(file, quickInfo.textSpan.start),
-                end: compilerService.host.positionToLineOffset(file, ts.textSpanEnd(quickInfo.textSpan)),
-                displayString: displayString,
-                documentation: docString,
-            };
-        }
-
-        private getFormattingEditsForRange(line: number, offset: number, endLine: number, endOffset: number, fileName: string): protocol.CodeEdit[] {
-            const file = ts.normalizePath(fileName);
-            const project = this.projectService.getProjectForFile(file);
-            if (!project || project.languageServiceDiabled) {
-                throw Errors.NoProject;
-            }
-
-            const compilerService = project.compilerService;
-            const startPosition = compilerService.host.lineOffsetToPosition(file, line, offset);
-            const endPosition = compilerService.host.lineOffsetToPosition(file, endLine, endOffset);
-
-            // TODO: avoid duplicate code (with formatonkey)
-            const edits = compilerService.languageService.getFormattingEditsForRange(file, startPosition, endPosition,
-                this.projectService.getFormatCodeOptions(file));
-            if (!edits) {
-                return undefined;
-            }
-
-            return edits.map((edit) => {
-                return {
-                    start: compilerService.host.positionToLineOffset(file, edit.span.start),
-                    end: compilerService.host.positionToLineOffset(file, ts.textSpanEnd(edit.span)),
-                    newText: edit.newText ? edit.newText : ""
-                };
-            });
-        }
-
-        private getFormattingEditsAfterKeystroke(line: number, offset: number, key: string, fileName: string): protocol.CodeEdit[] {
-            const file = ts.normalizePath(fileName);
-
-            const project = this.projectService.getProjectForFile(file);
-            if (!project || project.languageServiceDiabled) {
-                throw Errors.NoProject;
-            }
-
-            const compilerService = project.compilerService;
-            const position = compilerService.host.lineOffsetToPosition(file, line, offset);
-            const formatOptions = this.projectService.getFormatCodeOptions(file);
-            const edits = compilerService.languageService.getFormattingEditsAfterKeystroke(file, position, key,
-                formatOptions);
-            // Check whether we should auto-indent. This will be when
-            // the position is on a line containing only whitespace.
-            // This should leave the edits returned from
-            // getFormattingEditsAfterKeystroke either empty or pertaining
-            // only to the previous line.  If all this is true, then
-            // add edits necessary to properly indent the current line.
-            if ((key == "\n") && ((!edits) || (edits.length === 0) || allEditsBeforePos(edits, position))) {
-                const scriptInfo = compilerService.host.getScriptInfo(file);
-                if (scriptInfo) {
-                    const lineInfo = scriptInfo.getLineInfo(line);
-                    if (lineInfo && (lineInfo.leaf) && (lineInfo.leaf.text)) {
-                        const lineText = lineInfo.leaf.text;
-                        if (lineText.search("\\S") < 0) {
-                            // TODO: get these options from host
-                            const editorOptions: ts.EditorOptions = {
-                                IndentSize: formatOptions.IndentSize,
-                                TabSize: formatOptions.TabSize,
-                                NewLineCharacter: formatOptions.NewLineCharacter,
-                                ConvertTabsToSpaces: formatOptions.ConvertTabsToSpaces,
-                                IndentStyle: ts.IndentStyle.Smart,
-                            };
-                            const preferredIndent = compilerService.languageService.getIndentationAtPosition(file, position, editorOptions);
-                            let hasIndent = 0;
-                            let i: number, len: number;
-                            for (i = 0, len = lineText.length; i < len; i++) {
-                                if (lineText.charAt(i) == " ") {
-                                    hasIndent++;
-                                }
-                                else if (lineText.charAt(i) == "\t") {
-                                    hasIndent += editorOptions.TabSize;
-                                }
-                                else {
-                                    break;
-                                }
-                            }
-                            // i points to the first non whitespace character
-                            if (preferredIndent !== hasIndent) {
-                                const firstNoWhiteSpacePosition = lineInfo.offset + i;
-                                edits.push({
-                                    span: ts.createTextSpanFromBounds(lineInfo.offset, firstNoWhiteSpacePosition),
-                                    newText: generateIndentString(preferredIndent, editorOptions)
-                                });
-                            }
-                        }
-                    }
-                }
-            }
-
-            if (!edits) {
-                return undefined;
-            }
-
-            return edits.map((edit) => {
-                return {
-                    start: compilerService.host.positionToLineOffset(file,
-                        edit.span.start),
-                    end: compilerService.host.positionToLineOffset(file,
-                        ts.textSpanEnd(edit.span)),
-                    newText: edit.newText ? edit.newText : ""
-                };
-            });
-        }
-
-        private getCompletions(line: number, offset: number, prefix: string, fileName: string): protocol.CompletionEntry[] {
-            if (!prefix) {
-                prefix = "";
-            }
-            const file = ts.normalizePath(fileName);
-            const project = this.projectService.getProjectForFile(file);
-            if (!project || project.languageServiceDiabled) {
-                throw Errors.NoProject;
-            }
-
-            const compilerService = project.compilerService;
-            const position = compilerService.host.lineOffsetToPosition(file, line, offset);
-
-            const completions = compilerService.languageService.getCompletionsAtPosition(file, position);
-            if (!completions) {
-                return undefined;
-            }
-
-            return completions.entries.reduce((result: protocol.CompletionEntry[], entry: ts.CompletionEntry) => {
-                if (completions.isMemberCompletion || (entry.name.toLowerCase().indexOf(prefix.toLowerCase()) === 0)) {
-                    result.push(entry);
-                }
-                return result;
-            }, []).sort((a, b) => a.name.localeCompare(b.name));
-        }
-
-        private getCompletionEntryDetails(line: number, offset: number,
-            entryNames: string[], fileName: string): protocol.CompletionEntryDetails[] {
-            const file = ts.normalizePath(fileName);
-            const project = this.projectService.getProjectForFile(file);
-            if (!project || project.languageServiceDiabled) {
-                throw Errors.NoProject;
-            }
-
-            const compilerService = project.compilerService;
-            const position = compilerService.host.lineOffsetToPosition(file, line, offset);
-
-            return entryNames.reduce((accum: protocol.CompletionEntryDetails[], entryName: string) => {
-                const details = compilerService.languageService.getCompletionEntryDetails(file, position, entryName);
-                if (details) {
-                    accum.push(details);
-                }
-                return accum;
-            }, []);
-        }
-
-        private getSignatureHelpItems(line: number, offset: number, fileName: string): protocol.SignatureHelpItems {
-            const file = ts.normalizePath(fileName);
-            const project = this.projectService.getProjectForFile(file);
-            if (!project || project.languageServiceDiabled) {
-                throw Errors.NoProject;
-            }
-
-            const compilerService = project.compilerService;
-            const position = compilerService.host.lineOffsetToPosition(file, line, offset);
-            const helpItems = compilerService.languageService.getSignatureHelpItems(file, position);
-            if (!helpItems) {
-                return undefined;
-            }
-
-            const span = helpItems.applicableSpan;
-            const result: protocol.SignatureHelpItems = {
-                items: helpItems.items,
-                applicableSpan: {
-                    start: compilerService.host.positionToLineOffset(file, span.start),
-                    end: compilerService.host.positionToLineOffset(file, span.start + span.length)
-                },
-                selectedItemIndex: helpItems.selectedItemIndex,
-                argumentIndex: helpItems.argumentIndex,
-                argumentCount: helpItems.argumentCount,
-            };
-
-            return result;
-        }
-
-        private getDiagnostics(delay: number, fileNames: string[]) {
-            const checkList = fileNames.reduce((accum: PendingErrorCheck[], fileName: string) => {
-                fileName = ts.normalizePath(fileName);
-                const project = this.projectService.getProjectForFile(fileName);
-                if (project && !project.languageServiceDiabled) {
-                    accum.push({ fileName, project });
-                }
-                return accum;
-            }, []);
-
-            if (checkList.length > 0) {
-                this.updateErrorCheck(checkList, this.changeSeq, (n) => n === this.changeSeq, delay);
-            }
-        }
-
-        private change(line: number, offset: number, endLine: number, endOffset: number, insertString: string, fileName: string) {
-            const file = ts.normalizePath(fileName);
-            const project = this.projectService.getProjectForFile(file);
-            if (project && !project.languageServiceDiabled) {
-                const compilerService = project.compilerService;
-                const start = compilerService.host.lineOffsetToPosition(file, line, offset);
-                const end = compilerService.host.lineOffsetToPosition(file, endLine, endOffset);
-                if (start >= 0) {
-                    compilerService.host.editScript(file, start, end, insertString);
-                    this.changeSeq++;
-                }
-                this.updateProjectStructure(this.changeSeq, (n) => n === this.changeSeq);
-            }
-        }
-
-        private reload(fileName: string, tempFileName: string, reqSeq = 0) {
-            const file = ts.normalizePath(fileName);
-            const tmpfile = ts.normalizePath(tempFileName);
-            const project = this.projectService.getProjectForFile(file);
-            if (project && !project.languageServiceDiabled) {
-                this.changeSeq++;
-                // make sure no changes happen before this one is finished
-                project.compilerService.host.reloadScript(file, tmpfile, () => {
-                    this.output(undefined, CommandNames.Reload, reqSeq);
-                });
-            }
-        }
-
-        private saveToTmp(fileName: string, tempFileName: string) {
-            const file = ts.normalizePath(fileName);
-            const tmpfile = ts.normalizePath(tempFileName);
-
-            const project = this.projectService.getProjectForFile(file);
-            if (project && !project.languageServiceDiabled) {
-                project.compilerService.host.saveTo(file, tmpfile);
-            }
-        }
-
-        private closeClientFile(fileName: string) {
-            if (!fileName) {
-                return;
-            }
-            const file = ts.normalizePath(fileName);
-            this.projectService.closeClientFile(file);
-        }
-
-        private decorateNavigationBarItem(project: Project, fileName: string, items: ts.NavigationBarItem[], lineIndex: LineIndex): protocol.NavigationBarItem[] {
-            if (!items) {
-                return undefined;
-            }
-
-            const compilerService = project.compilerService;
-
-            return items.map(item => ({
-                text: item.text,
-                kind: item.kind,
-                kindModifiers: item.kindModifiers,
-                spans: item.spans.map(span => ({
-                    start: compilerService.host.positionToLineOffset(fileName, span.start, lineIndex),
-                    end: compilerService.host.positionToLineOffset(fileName, ts.textSpanEnd(span), lineIndex)
-                })),
-<<<<<<< HEAD
-                childItems: this.decorateNavigationBarItem(project, fileName, item.childItems),
-=======
-                childItems: this.decorateNavigationBarItem(project, fileName, item.childItems, lineIndex),
->>>>>>> b8074872
-                indent: item.indent
-            }));
-        }
-
-        private getNavigationBarItems(fileName: string): protocol.NavigationBarItem[] {
-            const file = ts.normalizePath(fileName);
-            const project = this.projectService.getProjectForFile(file);
-            if (!project || project.languageServiceDiabled) {
-                throw Errors.NoProject;
-            }
-
-            const compilerService = project.compilerService;
-            const items = compilerService.languageService.getNavigationBarItems(file);
-            if (!items) {
-                return undefined;
-            }
-
-            return this.decorateNavigationBarItem(project, fileName, items, compilerService.host.getLineIndex(fileName));
-        }
-
-        private getNavigateToItems(searchValue: string, fileName: string, maxResultCount?: number): protocol.NavtoItem[] {
-            const file = ts.normalizePath(fileName);
-            const info = this.projectService.getScriptInfo(file);
-            const projects = this.projectService.findReferencingProjects(info);
-            const projectsWithLanguageServiceEnabeld = ts.filter(projects, p => !p.languageServiceDiabled);
-            if (projectsWithLanguageServiceEnabeld.length === 0) {
-                throw Errors.NoProject;
-            }
-
-            const allNavToItems = combineProjectOutput(
-                projectsWithLanguageServiceEnabeld,
-                (project: Project) => {
-                    const compilerService = project.compilerService;
-                    const navItems = compilerService.languageService.getNavigateToItems(searchValue, maxResultCount);
-                    if (!navItems) {
-                        return [];
-                    }
-
-                    return navItems.map((navItem) => {
-                        const start = compilerService.host.positionToLineOffset(navItem.fileName, navItem.textSpan.start);
-                        const end = compilerService.host.positionToLineOffset(navItem.fileName, ts.textSpanEnd(navItem.textSpan));
-                        const bakedItem: protocol.NavtoItem = {
-                            name: navItem.name,
-                            kind: navItem.kind,
-                            file: navItem.fileName,
-                            start: start,
-                            end: end,
-                        };
-                        if (navItem.kindModifiers && (navItem.kindModifiers !== "")) {
-                            bakedItem.kindModifiers = navItem.kindModifiers;
-                        }
-                        if (navItem.matchKind !== "none") {
-                            bakedItem.matchKind = navItem.matchKind;
-                        }
-                        if (navItem.containerName && (navItem.containerName.length > 0)) {
-                            bakedItem.containerName = navItem.containerName;
-                        }
-                        if (navItem.containerKind && (navItem.containerKind.length > 0)) {
-                            bakedItem.containerKind = navItem.containerKind;
-                        }
-                        return bakedItem;
-                    });
-                },
-                /*comparer*/ undefined,
-                areNavToItemsForTheSameLocation
-            );
-            return allNavToItems;
-
-            function areNavToItemsForTheSameLocation(a: protocol.NavtoItem, b: protocol.NavtoItem) {
-                if (a && b) {
-                    return a.file === b.file &&
-                        a.start === b.start &&
-                        a.end === b.end;
-                }
-                return false;
-            }
-        }
-
-        private getBraceMatching(line: number, offset: number, fileName: string): protocol.TextSpan[] {
-            const file = ts.normalizePath(fileName);
-
-            const project = this.projectService.getProjectForFile(file);
-            if (!project || project.languageServiceDiabled) {
-                throw Errors.NoProject;
-            }
-
-            const compilerService = project.compilerService;
-            const position = compilerService.host.lineOffsetToPosition(file, line, offset);
-
-            const spans = compilerService.languageService.getBraceMatchingAtPosition(file, position);
-            if (!spans) {
-                return undefined;
-            }
-
-            return spans.map(span => ({
-                start: compilerService.host.positionToLineOffset(file, span.start),
-                end: compilerService.host.positionToLineOffset(file, span.start + span.length)
-            }));
-        }
-
-        getDiagnosticsForProject(delay: number, fileName: string) {
-            const { fileNames, languageServiceDisabled } = this.getProjectInfo(fileName, /*needFileNameList*/ true);
-            if (languageServiceDisabled) {
-                return;
-            }
-
-            // No need to analyze lib.d.ts
-            let fileNamesInProject = fileNames.filter((value, index, array) => value.indexOf("lib.d.ts") < 0);
-
-            // Sort the file name list to make the recently touched files come first
-            const highPriorityFiles: string[] = [];
-            const mediumPriorityFiles: string[] = [];
-            const lowPriorityFiles: string[] = [];
-            const veryLowPriorityFiles: string[] = [];
-            const normalizedFileName = ts.normalizePath(fileName);
-            const project = this.projectService.getProjectForFile(normalizedFileName);
-            for (const fileNameInProject of fileNamesInProject) {
-                if (this.getCanonicalFileName(fileNameInProject) == this.getCanonicalFileName(fileName))
-                    highPriorityFiles.push(fileNameInProject);
-                else {
-                    const info = this.projectService.getScriptInfo(fileNameInProject);
-                    if (!info.isOpen) {
-                        if (fileNameInProject.indexOf(".d.ts") > 0)
-                            veryLowPriorityFiles.push(fileNameInProject);
-                        else
-                            lowPriorityFiles.push(fileNameInProject);
-                    }
-                    else
-                        mediumPriorityFiles.push(fileNameInProject);
-                }
-            }
-
-            fileNamesInProject = highPriorityFiles.concat(mediumPriorityFiles).concat(lowPriorityFiles).concat(veryLowPriorityFiles);
-
-            if (fileNamesInProject.length > 0) {
-                const checkList = fileNamesInProject.map<PendingErrorCheck>((fileName: string) => {
-                    const normalizedFileName = ts.normalizePath(fileName);
-                    return { fileName: normalizedFileName, project };
-                });
-                // Project level error analysis runs on background files too, therefore
-                // doesn't require the file to be opened
-                this.updateErrorCheck(checkList, this.changeSeq, (n) => n == this.changeSeq, delay, 200, /*requireOpen*/ false);
-            }
-        }
-
-        getCanonicalFileName(fileName: string) {
-            const name = this.host.useCaseSensitiveFileNames ? fileName : fileName.toLowerCase();
-            return ts.normalizePath(name);
-        }
-
-        exit() {
-        }
-
-        private handlers: Map<(request: protocol.Request) => { response?: any, responseRequired?: boolean }> = {
-            [CommandNames.Exit]: () => {
-                this.exit();
-                return { responseRequired: false };
-            },
-            [CommandNames.Definition]: (request: protocol.Request) => {
-                const defArgs = <protocol.FileLocationRequestArgs>request.arguments;
-                return { response: this.getDefinition(defArgs.line, defArgs.offset, defArgs.file), responseRequired: true };
-            },
-            [CommandNames.TypeDefinition]: (request: protocol.Request) => {
-                const defArgs = <protocol.FileLocationRequestArgs>request.arguments;
-                return { response: this.getTypeDefinition(defArgs.line, defArgs.offset, defArgs.file), responseRequired: true };
-            },
-            [CommandNames.References]: (request: protocol.Request) => {
-                const defArgs = <protocol.FileLocationRequestArgs>request.arguments;
-                return { response: this.getReferences(defArgs.line, defArgs.offset, defArgs.file), responseRequired: true };
-            },
-            [CommandNames.Rename]: (request: protocol.Request) => {
-                const renameArgs = <protocol.RenameRequestArgs>request.arguments;
-                return { response: this.getRenameLocations(renameArgs.line, renameArgs.offset, renameArgs.file, renameArgs.findInComments, renameArgs.findInStrings), responseRequired: true };
-            },
-            [CommandNames.Open]: (request: protocol.Request) => {
-                const openArgs = <protocol.OpenRequestArgs>request.arguments;
-                let scriptKind: ScriptKind;
-                switch (openArgs.scriptKindName) {
-                    case "TS":
-                        scriptKind = ScriptKind.TS;
-                        break;
-                    case "JS":
-                        scriptKind = ScriptKind.JS;
-                        break;
-                    case "TSX":
-                        scriptKind = ScriptKind.TSX;
-                        break;
-                    case "JSX":
-                        scriptKind = ScriptKind.JSX;
-                        break;
-                }
-                this.openClientFile(openArgs.file, openArgs.fileContent, scriptKind);
-                return { responseRequired: false };
-            },
-            [CommandNames.Quickinfo]: (request: protocol.Request) => {
-                const quickinfoArgs = <protocol.FileLocationRequestArgs>request.arguments;
-                return { response: this.getQuickInfo(quickinfoArgs.line, quickinfoArgs.offset, quickinfoArgs.file), responseRequired: true };
-            },
-            [CommandNames.Format]: (request: protocol.Request) => {
-                const formatArgs = <protocol.FormatRequestArgs>request.arguments;
-                return { response: this.getFormattingEditsForRange(formatArgs.line, formatArgs.offset, formatArgs.endLine, formatArgs.endOffset, formatArgs.file), responseRequired: true };
-            },
-            [CommandNames.Formatonkey]: (request: protocol.Request) => {
-                const formatOnKeyArgs = <protocol.FormatOnKeyRequestArgs>request.arguments;
-                return { response: this.getFormattingEditsAfterKeystroke(formatOnKeyArgs.line, formatOnKeyArgs.offset, formatOnKeyArgs.key, formatOnKeyArgs.file), responseRequired: true };
-            },
-            [CommandNames.Completions]: (request: protocol.Request) => {
-                const completionsArgs = <protocol.CompletionsRequestArgs>request.arguments;
-                return { response: this.getCompletions(completionsArgs.line, completionsArgs.offset, completionsArgs.prefix, completionsArgs.file), responseRequired: true };
-            },
-            [CommandNames.CompletionDetails]: (request: protocol.Request) => {
-                const completionDetailsArgs = <protocol.CompletionDetailsRequestArgs>request.arguments;
-                return {
-                    response: this.getCompletionEntryDetails(completionDetailsArgs.line, completionDetailsArgs.offset,
-                        completionDetailsArgs.entryNames, completionDetailsArgs.file), responseRequired: true
-                };
-            },
-            [CommandNames.SignatureHelp]: (request: protocol.Request) => {
-                const signatureHelpArgs = <protocol.SignatureHelpRequestArgs>request.arguments;
-                return { response: this.getSignatureHelpItems(signatureHelpArgs.line, signatureHelpArgs.offset, signatureHelpArgs.file), responseRequired: true };
-            },
-            [CommandNames.Geterr]: (request: protocol.Request) => {
-                const geterrArgs = <protocol.GeterrRequestArgs>request.arguments;
-                return { response: this.getDiagnostics(geterrArgs.delay, geterrArgs.files), responseRequired: false };
-            },
-            [CommandNames.GeterrForProject]: (request: protocol.Request) => {
-                const { file, delay } = <protocol.GeterrForProjectRequestArgs>request.arguments;
-                return { response: this.getDiagnosticsForProject(delay, file), responseRequired: false };
-            },
-            [CommandNames.Change]: (request: protocol.Request) => {
-                const changeArgs = <protocol.ChangeRequestArgs>request.arguments;
-                this.change(changeArgs.line, changeArgs.offset, changeArgs.endLine, changeArgs.endOffset,
-                    changeArgs.insertString, changeArgs.file);
-                return { responseRequired: false };
-            },
-            [CommandNames.Configure]: (request: protocol.Request) => {
-                const configureArgs = <protocol.ConfigureRequestArguments>request.arguments;
-                this.projectService.setHostConfiguration(configureArgs);
-                this.output(undefined, CommandNames.Configure, request.seq);
-                return { responseRequired: false };
-            },
-            [CommandNames.Reload]: (request: protocol.Request) => {
-                const reloadArgs = <protocol.ReloadRequestArgs>request.arguments;
-                this.reload(reloadArgs.file, reloadArgs.tmpfile, request.seq);
-                return {response: { reloadFinished: true }, responseRequired: true};
-            },
-            [CommandNames.Saveto]: (request: protocol.Request) => {
-                const savetoArgs = <protocol.SavetoRequestArgs>request.arguments;
-                this.saveToTmp(savetoArgs.file, savetoArgs.tmpfile);
-                return { responseRequired: false };
-            },
-            [CommandNames.Close]: (request: protocol.Request) => {
-                const closeArgs = <protocol.FileRequestArgs>request.arguments;
-                this.closeClientFile(closeArgs.file);
-                return { responseRequired: false };
-            },
-            [CommandNames.Navto]: (request: protocol.Request) => {
-                const navtoArgs = <protocol.NavtoRequestArgs>request.arguments;
-                return { response: this.getNavigateToItems(navtoArgs.searchValue, navtoArgs.file, navtoArgs.maxResultCount), responseRequired: true };
-            },
-            [CommandNames.Brace]: (request: protocol.Request) => {
-                const braceArguments = <protocol.FileLocationRequestArgs>request.arguments;
-                return { response: this.getBraceMatching(braceArguments.line, braceArguments.offset, braceArguments.file), responseRequired: true };
-            },
-            [CommandNames.NavBar]: (request: protocol.Request) => {
-                const navBarArgs = <protocol.FileRequestArgs>request.arguments;
-                return { response: this.getNavigationBarItems(navBarArgs.file), responseRequired: true };
-            },
-            [CommandNames.Occurrences]: (request: protocol.Request) => {
-                const { line, offset, file: fileName } = <protocol.FileLocationRequestArgs>request.arguments;
-                return { response: this.getOccurrences(line, offset, fileName), responseRequired: true };
-            },
-            [CommandNames.DocumentHighlights]: (request: protocol.Request) => {
-                const { line, offset, file: fileName, filesToSearch } = <protocol.DocumentHighlightsRequestArgs>request.arguments;
-                return { response: this.getDocumentHighlights(line, offset, fileName, filesToSearch), responseRequired: true };
-            },
-            [CommandNames.ProjectInfo]: (request: protocol.Request) => {
-                const { file, needFileNameList } = <protocol.ProjectInfoRequestArgs>request.arguments;
-                return { response: this.getProjectInfo(file, needFileNameList), responseRequired: true };
-            },
-            [CommandNames.ReloadProjects]: (request: protocol.ReloadProjectsRequest) => {
-                this.reloadProjects();
-                return { responseRequired: false };
-            }
-        };
-        public addProtocolHandler(command: string, handler: (request: protocol.Request) => { response?: any, responseRequired: boolean }) {
-            if (this.handlers[command]) {
-                throw new Error(`Protocol handler already exists for command "${command}"`);
-            }
-            this.handlers[command] = handler;
-        }
-
-        public executeCommand(request: protocol.Request): { response?: any, responseRequired?: boolean } {
-            const handler = this.handlers[request.command];
-            if (handler) {
-                return handler(request);
-            }
-            else {
-                this.projectService.log("Unrecognized JSON command: " + JSON.stringify(request));
-                this.output(undefined, CommandNames.Unknown, request.seq, "Unrecognized JSON command: " + request.command);
-                return { responseRequired: false };
-            }
-        }
-
-        public onMessage(message: string) {
-            let start: number[];
-            if (this.logger.isVerbose()) {
-                this.logger.info("request: " + message);
-                start = this.hrtime();
-            }
-            let request: protocol.Request;
-            try {
-                request = <protocol.Request>JSON.parse(message);
-                const {response, responseRequired} = this.executeCommand(request);
-
-                if (this.logger.isVerbose()) {
-                    const elapsed = this.hrtime(start);
-                    const seconds = elapsed[0];
-                    const nanoseconds = elapsed[1];
-                    const elapsedMs = ((1e9 * seconds) + nanoseconds) / 1000000.0;
-                    let leader = "Elapsed time (in milliseconds)";
-                    if (!responseRequired) {
-                        leader = "Async elapsed time (in milliseconds)";
-                    }
-                    this.logger.msg(leader + ": " + elapsedMs.toFixed(4).toString(), "Perf");
-                }
-                if (response) {
-                    this.output(response, request.command, request.seq);
-                }
-                else if (responseRequired) {
-                    this.output(undefined, request.command, request.seq, "No content available.");
-                }
-            }
-            catch (err) {
-                if (err instanceof OperationCanceledException) {
-                    // Handle cancellation exceptions
-                }
-                this.logError(err, message);
-                this.output(
-                    undefined,
-                    request ? request.command : CommandNames.Unknown,
-                    request ? request.seq : 0,
-                    "Error processing request. " + (<StackTraceError>err).message + "\n" + (<StackTraceError>err).stack);
-            }
-        }
-    }
-}
+/// <reference path="..\compiler\commandLineParser.ts" />
+/// <reference path="..\services\services.ts" />
+/// <reference path="protocol.d.ts" />
+/// <reference path="editorServices.ts" />
+
+namespace ts.server {
+    const spaceCache: string[] = [];
+
+    interface StackTraceError extends Error {
+        stack?: string;
+    }
+
+    export function generateSpaces(n: number): string {
+        if (!spaceCache[n]) {
+            let strBuilder = "";
+            for (let i = 0; i < n; i++) {
+                strBuilder += " ";
+            }
+            spaceCache[n] = strBuilder;
+        }
+        return spaceCache[n];
+    }
+
+    export function generateIndentString(n: number, editorOptions: EditorOptions): string {
+        if (editorOptions.ConvertTabsToSpaces) {
+            return generateSpaces(n);
+        }
+        else {
+            let result = "";
+            for (let i = 0; i < Math.floor(n / editorOptions.TabSize); i++) {
+                result += "\t";
+            }
+            for (let i = 0; i < n % editorOptions.TabSize; i++) {
+                result += " ";
+            }
+            return result;
+        }
+    }
+
+    interface FileStart {
+        file: string;
+        start: ILineInfo;
+    }
+
+    function compareNumber(a: number, b: number) {
+        if (a < b) {
+            return -1;
+        }
+        else if (a === b) {
+            return 0;
+        }
+        else return 1;
+    }
+
+    function compareFileStart(a: FileStart, b: FileStart) {
+        if (a.file < b.file) {
+            return -1;
+        }
+        else if (a.file == b.file) {
+            const n = compareNumber(a.start.line, b.start.line);
+            if (n === 0) {
+                return compareNumber(a.start.offset, b.start.offset);
+            }
+            else return n;
+        }
+        else {
+            return 1;
+        }
+    }
+
+    function formatDiag(fileName: string, project: Project, diag: ts.Diagnostic): protocol.Diagnostic {
+        return {
+            start: project.compilerService.host.positionToLineOffset(fileName, diag.start),
+            end: project.compilerService.host.positionToLineOffset(fileName, diag.start + diag.length),
+            text: ts.flattenDiagnosticMessageText(diag.messageText, "\n")
+        };
+    }
+
+    function formatConfigFileDiag(diag: ts.Diagnostic): protocol.Diagnostic {
+        return {
+            start: undefined,
+            end: undefined,
+            text: ts.flattenDiagnosticMessageText(diag.messageText, "\n")
+        };
+    }
+
+    export interface PendingErrorCheck {
+        fileName: string;
+        project: Project;
+    }
+
+    function allEditsBeforePos(edits: ts.TextChange[], pos: number) {
+        for (let i = 0, len = edits.length; i < len; i++) {
+            if (ts.textSpanEnd(edits[i].span) >= pos) {
+                return false;
+            }
+        }
+        return true;
+    }
+
+    export namespace CommandNames {
+        export const Brace = "brace";
+        export const Change = "change";
+        export const Close = "close";
+        export const Completions = "completions";
+        export const CompletionDetails = "completionEntryDetails";
+        export const Configure = "configure";
+        export const Definition = "definition";
+        export const Exit = "exit";
+        export const Format = "format";
+        export const Formatonkey = "formatonkey";
+        export const Geterr = "geterr";
+        export const GeterrForProject = "geterrForProject";
+        export const NavBar = "navbar";
+        export const Navto = "navto";
+        export const Occurrences = "occurrences";
+        export const DocumentHighlights = "documentHighlights";
+        export const Open = "open";
+        export const Quickinfo = "quickinfo";
+        export const References = "references";
+        export const Reload = "reload";
+        export const Rename = "rename";
+        export const Saveto = "saveto";
+        export const SignatureHelp = "signatureHelp";
+        export const TypeDefinition = "typeDefinition";
+        export const ProjectInfo = "projectInfo";
+        export const ReloadProjects = "reloadProjects";
+        export const Unknown = "unknown";
+    }
+
+    namespace Errors {
+        export const NoProject = new Error("No Project.");
+    }
+
+    export interface ServerHost extends ts.System {
+        setTimeout(callback: (...args: any[]) => void, ms: number, ...args: any[]): any;
+        clearTimeout(timeoutId: any): void;
+    }
+
+    export class Session {
+        protected projectService: ProjectService;
+        private errorTimer: any; /*NodeJS.Timer | number*/
+        private immediateId: any;
+        private changeSeq = 0;
+
+        constructor(
+            private host: ServerHost,
+            private byteLength: (buf: string, encoding?: string) => number,
+            private hrtime: (start?: number[]) => number[],
+            private logger: Logger
+        ) {
+            this.projectService =
+                new ProjectService(host, logger, (eventName, project, fileName) => {
+                    this.handleEvent(eventName, project, fileName);
+                });
+        }
+
+        private handleEvent(eventName: string, project: Project, fileName: string) {
+            if (eventName == "context") {
+                this.projectService.log("got context event, updating diagnostics for" + fileName, "Info");
+                this.updateErrorCheck([{ fileName, project }], this.changeSeq,
+                    (n) => n === this.changeSeq, 100);
+            }
+        }
+
+        public logError(err: Error, cmd: string) {
+            const typedErr = <StackTraceError>err;
+            let msg = "Exception on executing command " + cmd;
+            if (typedErr.message) {
+                msg += ":\n" + typedErr.message;
+                if (typedErr.stack) {
+                    msg += "\n" + typedErr.stack;
+                }
+            }
+            this.projectService.log(msg);
+        }
+
+        private sendLineToClient(line: string) {
+            this.host.write(line + this.host.newLine);
+        }
+
+        public send(msg: protocol.Message) {
+            const json = JSON.stringify(msg);
+            if (this.logger.isVerbose()) {
+                this.logger.info(msg.type + ": " + json);
+            }
+            this.sendLineToClient("Content-Length: " + (1 + this.byteLength(json, "utf8")) +
+                "\r\n\r\n" + json);
+        }
+
+        public configFileDiagnosticEvent(triggerFile: string, configFile: string, diagnostics: ts.Diagnostic[]) {
+            const bakedDiags = ts.map(diagnostics, formatConfigFileDiag);
+            const ev: protocol.ConfigFileDiagnosticEvent = {
+                seq: 0,
+                type: "event",
+                event: "configFileDiag",
+                body: {
+                    triggerFile,
+                    configFile,
+                    diagnostics: bakedDiags
+                }
+            };
+            this.send(ev);
+        }
+
+        public event(info: any, eventName: string) {
+            const ev: protocol.Event = {
+                seq: 0,
+                type: "event",
+                event: eventName,
+                body: info,
+            };
+            this.send(ev);
+        }
+
+        private response(info: any, cmdName: string, reqSeq = 0, errorMsg?: string) {
+            const res: protocol.Response = {
+                seq: 0,
+                type: "response",
+                command: cmdName,
+                request_seq: reqSeq,
+                success: !errorMsg,
+            };
+            if (!errorMsg) {
+                res.body = info;
+            }
+            else {
+                res.message = errorMsg;
+            }
+            this.send(res);
+        }
+
+        public output(body: any, commandName: string, requestSequence = 0, errorMessage?: string) {
+            this.response(body, commandName, requestSequence, errorMessage);
+        }
+
+        private semanticCheck(file: string, project: Project) {
+            try {
+                const diags = project.compilerService.languageService.getSemanticDiagnostics(file);
+
+                if (diags) {
+                    const bakedDiags = diags.map((diag) => formatDiag(file, project, diag));
+                    this.event({ file: file, diagnostics: bakedDiags }, "semanticDiag");
+                }
+            }
+            catch (err) {
+                this.logError(err, "semantic check");
+            }
+        }
+
+        private syntacticCheck(file: string, project: Project) {
+            try {
+                const diags = project.compilerService.languageService.getSyntacticDiagnostics(file);
+                if (diags) {
+                    const bakedDiags = diags.map((diag) => formatDiag(file, project, diag));
+                    this.event({ file: file, diagnostics: bakedDiags }, "syntaxDiag");
+                }
+            }
+            catch (err) {
+                this.logError(err, "syntactic check");
+            }
+        }
+
+        private reloadProjects() {
+            this.projectService.reloadProjects();
+        }
+
+        private updateProjectStructure(seq: number, matchSeq: (seq: number) => boolean, ms = 1500) {
+            setTimeout(() => {
+                if (matchSeq(seq)) {
+                    this.projectService.updateProjectStructure();
+                }
+            }, ms);
+        }
+
+        private updateErrorCheck(checkList: PendingErrorCheck[], seq: number,
+            matchSeq: (seq: number) => boolean, ms = 1500, followMs = 200, requireOpen = true) {
+            if (followMs > ms) {
+                followMs = ms;
+            }
+            if (this.errorTimer) {
+                clearTimeout(this.errorTimer);
+            }
+            if (this.immediateId) {
+                clearImmediate(this.immediateId);
+                this.immediateId = undefined;
+            }
+            let index = 0;
+            const checkOne = () => {
+                if (matchSeq(seq)) {
+                    const checkSpec = checkList[index];
+                    index++;
+                    if (checkSpec.project.getSourceFileFromName(checkSpec.fileName, requireOpen)) {
+                        this.syntacticCheck(checkSpec.fileName, checkSpec.project);
+                        this.immediateId = setImmediate(() => {
+                            this.semanticCheck(checkSpec.fileName, checkSpec.project);
+                            this.immediateId = undefined;
+                            if (checkList.length > index) {
+                                this.errorTimer = setTimeout(checkOne, followMs);
+                            }
+                            else {
+                                this.errorTimer = undefined;
+                            }
+                        });
+                    }
+                }
+            };
+            if ((checkList.length > index) && (matchSeq(seq))) {
+                this.errorTimer = setTimeout(checkOne, ms);
+            }
+        }
+
+        private getDefinition(line: number, offset: number, fileName: string): protocol.FileSpan[] {
+            const file = ts.normalizePath(fileName);
+            const project = this.projectService.getProjectForFile(file);
+            if (!project || project.languageServiceDiabled) {
+                throw Errors.NoProject;
+            }
+
+            const compilerService = project.compilerService;
+            const position = compilerService.host.lineOffsetToPosition(file, line, offset);
+
+            const definitions = compilerService.languageService.getDefinitionAtPosition(file, position);
+            if (!definitions) {
+                return undefined;
+            }
+
+            return definitions.map(def => ({
+                file: def.fileName,
+                start: compilerService.host.positionToLineOffset(def.fileName, def.textSpan.start),
+                end: compilerService.host.positionToLineOffset(def.fileName, ts.textSpanEnd(def.textSpan))
+            }));
+        }
+
+        private getTypeDefinition(line: number, offset: number, fileName: string): protocol.FileSpan[] {
+            const file = ts.normalizePath(fileName);
+            const project = this.projectService.getProjectForFile(file);
+            if (!project || project.languageServiceDiabled) {
+                throw Errors.NoProject;
+            }
+
+            const compilerService = project.compilerService;
+            const position = compilerService.host.lineOffsetToPosition(file, line, offset);
+
+            const definitions = compilerService.languageService.getTypeDefinitionAtPosition(file, position);
+            if (!definitions) {
+                return undefined;
+            }
+
+            return definitions.map(def => ({
+                file: def.fileName,
+                start: compilerService.host.positionToLineOffset(def.fileName, def.textSpan.start),
+                end: compilerService.host.positionToLineOffset(def.fileName, ts.textSpanEnd(def.textSpan))
+            }));
+        }
+
+        private getOccurrences(line: number, offset: number, fileName: string): protocol.OccurrencesResponseItem[] {
+            fileName = ts.normalizePath(fileName);
+            const project = this.projectService.getProjectForFile(fileName);
+
+            if (!project || project.languageServiceDiabled) {
+                throw Errors.NoProject;
+            }
+
+            const { compilerService } = project;
+            const position = compilerService.host.lineOffsetToPosition(fileName, line, offset);
+
+            const occurrences = compilerService.languageService.getOccurrencesAtPosition(fileName, position);
+
+            if (!occurrences) {
+                return undefined;
+            }
+
+            return occurrences.map(occurrence => {
+                const { fileName, isWriteAccess, textSpan } = occurrence;
+                const start = compilerService.host.positionToLineOffset(fileName, textSpan.start);
+                const end = compilerService.host.positionToLineOffset(fileName, ts.textSpanEnd(textSpan));
+                return {
+                    start,
+                    end,
+                    file: fileName,
+                    isWriteAccess,
+                };
+            });
+        }
+
+        private getDocumentHighlights(line: number, offset: number, fileName: string, filesToSearch: string[]): protocol.DocumentHighlightsItem[] {
+            fileName = ts.normalizePath(fileName);
+            const project = this.projectService.getProjectForFile(fileName);
+
+            if (!project || project.languageServiceDiabled) {
+                throw Errors.NoProject;
+            }
+
+            const { compilerService } = project;
+            const position = compilerService.host.lineOffsetToPosition(fileName, line, offset);
+
+            const documentHighlights = compilerService.languageService.getDocumentHighlights(fileName, position, filesToSearch);
+
+            if (!documentHighlights) {
+                return undefined;
+            }
+
+            return documentHighlights.map(convertToDocumentHighlightsItem);
+
+            function convertToDocumentHighlightsItem(documentHighlights: ts.DocumentHighlights): ts.server.protocol.DocumentHighlightsItem {
+                const { fileName, highlightSpans } = documentHighlights;
+
+                return {
+                    file: fileName,
+                    highlightSpans: highlightSpans.map(convertHighlightSpan)
+                };
+
+                function convertHighlightSpan(highlightSpan: ts.HighlightSpan): ts.server.protocol.HighlightSpan {
+                    const { textSpan, kind } = highlightSpan;
+                    const start = compilerService.host.positionToLineOffset(fileName, textSpan.start);
+                    const end = compilerService.host.positionToLineOffset(fileName, ts.textSpanEnd(textSpan));
+                    return { start, end, kind };
+                }
+            }
+        }
+
+        private getProjectInfo(fileName: string, needFileNameList: boolean): protocol.ProjectInfo {
+            fileName = ts.normalizePath(fileName);
+            const project = this.projectService.getProjectForFile(fileName);
+            if (!project) {
+                throw Errors.NoProject;
+            }
+
+            const projectInfo: protocol.ProjectInfo = {
+                configFileName: project.projectFilename,
+                languageServiceDisabled: project.languageServiceDiabled
+            };
+
+            if (needFileNameList) {
+                projectInfo.fileNames = project.getFileNames();
+            }
+            return projectInfo;
+        }
+
+        private getRenameLocations(line: number, offset: number, fileName: string, findInComments: boolean, findInStrings: boolean): protocol.RenameResponseBody {
+            const file = ts.normalizePath(fileName);
+            const info = this.projectService.getScriptInfo(file);
+            const projects = this.projectService.findReferencingProjects(info);
+            const projectsWithLanguageServiceEnabeld = ts.filter(projects, p => !p.languageServiceDiabled);
+            if (projectsWithLanguageServiceEnabeld.length === 0) {
+                throw Errors.NoProject;
+            }
+
+            const defaultProject = projectsWithLanguageServiceEnabeld[0];
+            // The rename info should be the same for every project
+            const defaultProjectCompilerService = defaultProject.compilerService;
+            const position = defaultProjectCompilerService.host.lineOffsetToPosition(file, line, offset);
+            const renameInfo = defaultProjectCompilerService.languageService.getRenameInfo(file, position);
+            if (!renameInfo) {
+                return undefined;
+            }
+
+            if (!renameInfo.canRename) {
+                return {
+                    info: renameInfo,
+                    locs: []
+                };
+            }
+
+            const fileSpans = combineProjectOutput(
+                projectsWithLanguageServiceEnabeld,
+                (project: Project) => {
+                    const compilerService = project.compilerService;
+                    const renameLocations = compilerService.languageService.findRenameLocations(file, position, findInStrings, findInComments);
+                    if (!renameLocations) {
+                        return [];
+                    }
+
+                    return renameLocations.map(location => (<protocol.FileSpan>{
+                        file: location.fileName,
+                        start: compilerService.host.positionToLineOffset(location.fileName, location.textSpan.start),
+                        end: compilerService.host.positionToLineOffset(location.fileName, ts.textSpanEnd(location.textSpan)),
+                    }));
+                },
+                compareRenameLocation,
+                (a, b) => a.file === b.file && a.start.line === b.start.line && a.start.offset === b.start.offset
+            );
+            const locs = fileSpans.reduce<protocol.SpanGroup[]>((accum, cur) => {
+                let curFileAccum: protocol.SpanGroup;
+                if (accum.length > 0) {
+                    curFileAccum = accum[accum.length - 1];
+                    if (curFileAccum.file !== cur.file) {
+                        curFileAccum = undefined;
+                    }
+                }
+                if (!curFileAccum) {
+                    curFileAccum = { file: cur.file, locs: [] };
+                    accum.push(curFileAccum);
+                }
+                curFileAccum.locs.push({ start: cur.start, end: cur.end });
+                return accum;
+            }, []);
+
+            return { info: renameInfo, locs };
+
+            function compareRenameLocation(a: protocol.FileSpan, b: protocol.FileSpan) {
+                if (a.file < b.file) {
+                    return -1;
+                }
+                else if (a.file > b.file) {
+                    return 1;
+                }
+                else {
+                    // reverse sort assuming no overlap
+                    if (a.start.line < b.start.line) {
+                        return 1;
+                    }
+                    else if (a.start.line > b.start.line) {
+                        return -1;
+                    }
+                    else {
+                        return b.start.offset - a.start.offset;
+                    }
+                }
+            }
+        }
+
+        private getReferences(line: number, offset: number, fileName: string): protocol.ReferencesResponseBody {
+            const file = ts.normalizePath(fileName);
+            const info = this.projectService.getScriptInfo(file);
+            const projects = this.projectService.findReferencingProjects(info);
+            const projectsWithLanguageServiceEnabeld = ts.filter(projects, p => !p.languageServiceDiabled);
+            if (projectsWithLanguageServiceEnabeld.length === 0) {
+                throw Errors.NoProject;
+            }
+
+            const defaultProject = projectsWithLanguageServiceEnabeld[0];
+            const position = defaultProject.compilerService.host.lineOffsetToPosition(file, line, offset);
+            const nameInfo = defaultProject.compilerService.languageService.getQuickInfoAtPosition(file, position);
+            if (!nameInfo) {
+                return undefined;
+            }
+
+            const displayString = ts.displayPartsToString(nameInfo.displayParts);
+            const nameSpan = nameInfo.textSpan;
+            const nameColStart = defaultProject.compilerService.host.positionToLineOffset(file, nameSpan.start).offset;
+            const nameText = defaultProject.compilerService.host.getScriptSnapshot(file).getText(nameSpan.start, ts.textSpanEnd(nameSpan));
+            const refs = combineProjectOutput<protocol.ReferencesResponseItem>(
+                projectsWithLanguageServiceEnabeld,
+                (project: Project) => {
+                    const compilerService = project.compilerService;
+                    const references = compilerService.languageService.getReferencesAtPosition(file, position);
+                    if (!references) {
+                        return [];
+                    }
+
+                    return references.map(ref => {
+                        const start = compilerService.host.positionToLineOffset(ref.fileName, ref.textSpan.start);
+                        const refLineSpan = compilerService.host.lineToTextSpan(ref.fileName, start.line - 1);
+                        const snap = compilerService.host.getScriptSnapshot(ref.fileName);
+                        const lineText = snap.getText(refLineSpan.start, ts.textSpanEnd(refLineSpan)).replace(/\r|\n/g, "");
+                        return {
+                            file: ref.fileName,
+                            start: start,
+                            lineText: lineText,
+                            end: compilerService.host.positionToLineOffset(ref.fileName, ts.textSpanEnd(ref.textSpan)),
+                            isWriteAccess: ref.isWriteAccess,
+                            isDefinition: ref.isDefinition
+                        };
+                    });
+                },
+                compareFileStart,
+                areReferencesResponseItemsForTheSameLocation
+            );
+
+            return {
+                refs,
+                symbolName: nameText,
+                symbolStartOffset: nameColStart,
+                symbolDisplayString: displayString
+            };
+
+            function areReferencesResponseItemsForTheSameLocation(a: protocol.ReferencesResponseItem, b: protocol.ReferencesResponseItem) {
+                if (a && b) {
+                    return a.file === b.file &&
+                        a.start === b.start &&
+                        a.end === b.end;
+                }
+                return false;
+            }
+        }
+
+        /**
+         * @param fileName is the name of the file to be opened
+         * @param fileContent is a version of the file content that is known to be more up to date than the one on disk
+         */
+        private openClientFile(fileName: string, fileContent?: string, scriptKind?: ScriptKind) {
+            const file = ts.normalizePath(fileName);
+            const { configFileName, configFileErrors } = this.projectService.openClientFile(file, fileContent, scriptKind);
+            if (configFileErrors) {
+                this.configFileDiagnosticEvent(fileName, configFileName, configFileErrors);
+            }
+        }
+
+        private getQuickInfo(line: number, offset: number, fileName: string): protocol.QuickInfoResponseBody {
+            const file = ts.normalizePath(fileName);
+            const project = this.projectService.getProjectForFile(file);
+            if (!project || project.languageServiceDiabled) {
+                throw Errors.NoProject;
+            }
+
+            const compilerService = project.compilerService;
+            const position = compilerService.host.lineOffsetToPosition(file, line, offset);
+            const quickInfo = compilerService.languageService.getQuickInfoAtPosition(file, position);
+            if (!quickInfo) {
+                return undefined;
+            }
+
+            const displayString = ts.displayPartsToString(quickInfo.displayParts);
+            const docString = ts.displayPartsToString(quickInfo.documentation);
+            return {
+                kind: quickInfo.kind,
+                kindModifiers: quickInfo.kindModifiers,
+                start: compilerService.host.positionToLineOffset(file, quickInfo.textSpan.start),
+                end: compilerService.host.positionToLineOffset(file, ts.textSpanEnd(quickInfo.textSpan)),
+                displayString: displayString,
+                documentation: docString,
+            };
+        }
+
+        private getFormattingEditsForRange(line: number, offset: number, endLine: number, endOffset: number, fileName: string): protocol.CodeEdit[] {
+            const file = ts.normalizePath(fileName);
+            const project = this.projectService.getProjectForFile(file);
+            if (!project || project.languageServiceDiabled) {
+                throw Errors.NoProject;
+            }
+
+            const compilerService = project.compilerService;
+            const startPosition = compilerService.host.lineOffsetToPosition(file, line, offset);
+            const endPosition = compilerService.host.lineOffsetToPosition(file, endLine, endOffset);
+
+            // TODO: avoid duplicate code (with formatonkey)
+            const edits = compilerService.languageService.getFormattingEditsForRange(file, startPosition, endPosition,
+                this.projectService.getFormatCodeOptions(file));
+            if (!edits) {
+                return undefined;
+            }
+
+            return edits.map((edit) => {
+                return {
+                    start: compilerService.host.positionToLineOffset(file, edit.span.start),
+                    end: compilerService.host.positionToLineOffset(file, ts.textSpanEnd(edit.span)),
+                    newText: edit.newText ? edit.newText : ""
+                };
+            });
+        }
+
+        private getFormattingEditsAfterKeystroke(line: number, offset: number, key: string, fileName: string): protocol.CodeEdit[] {
+            const file = ts.normalizePath(fileName);
+
+            const project = this.projectService.getProjectForFile(file);
+            if (!project || project.languageServiceDiabled) {
+                throw Errors.NoProject;
+            }
+
+            const compilerService = project.compilerService;
+            const position = compilerService.host.lineOffsetToPosition(file, line, offset);
+            const formatOptions = this.projectService.getFormatCodeOptions(file);
+            const edits = compilerService.languageService.getFormattingEditsAfterKeystroke(file, position, key,
+                formatOptions);
+            // Check whether we should auto-indent. This will be when
+            // the position is on a line containing only whitespace.
+            // This should leave the edits returned from
+            // getFormattingEditsAfterKeystroke either empty or pertaining
+            // only to the previous line.  If all this is true, then
+            // add edits necessary to properly indent the current line.
+            if ((key == "\n") && ((!edits) || (edits.length === 0) || allEditsBeforePos(edits, position))) {
+                const scriptInfo = compilerService.host.getScriptInfo(file);
+                if (scriptInfo) {
+                    const lineInfo = scriptInfo.getLineInfo(line);
+                    if (lineInfo && (lineInfo.leaf) && (lineInfo.leaf.text)) {
+                        const lineText = lineInfo.leaf.text;
+                        if (lineText.search("\\S") < 0) {
+                            // TODO: get these options from host
+                            const editorOptions: ts.EditorOptions = {
+                                IndentSize: formatOptions.IndentSize,
+                                TabSize: formatOptions.TabSize,
+                                NewLineCharacter: formatOptions.NewLineCharacter,
+                                ConvertTabsToSpaces: formatOptions.ConvertTabsToSpaces,
+                                IndentStyle: ts.IndentStyle.Smart,
+                            };
+                            const preferredIndent = compilerService.languageService.getIndentationAtPosition(file, position, editorOptions);
+                            let hasIndent = 0;
+                            let i: number, len: number;
+                            for (i = 0, len = lineText.length; i < len; i++) {
+                                if (lineText.charAt(i) == " ") {
+                                    hasIndent++;
+                                }
+                                else if (lineText.charAt(i) == "\t") {
+                                    hasIndent += editorOptions.TabSize;
+                                }
+                                else {
+                                    break;
+                                }
+                            }
+                            // i points to the first non whitespace character
+                            if (preferredIndent !== hasIndent) {
+                                const firstNoWhiteSpacePosition = lineInfo.offset + i;
+                                edits.push({
+                                    span: ts.createTextSpanFromBounds(lineInfo.offset, firstNoWhiteSpacePosition),
+                                    newText: generateIndentString(preferredIndent, editorOptions)
+                                });
+                            }
+                        }
+                    }
+                }
+            }
+
+            if (!edits) {
+                return undefined;
+            }
+
+            return edits.map((edit) => {
+                return {
+                    start: compilerService.host.positionToLineOffset(file,
+                        edit.span.start),
+                    end: compilerService.host.positionToLineOffset(file,
+                        ts.textSpanEnd(edit.span)),
+                    newText: edit.newText ? edit.newText : ""
+                };
+            });
+        }
+
+        private getCompletions(line: number, offset: number, prefix: string, fileName: string): protocol.CompletionEntry[] {
+            if (!prefix) {
+                prefix = "";
+            }
+            const file = ts.normalizePath(fileName);
+            const project = this.projectService.getProjectForFile(file);
+            if (!project || project.languageServiceDiabled) {
+                throw Errors.NoProject;
+            }
+
+            const compilerService = project.compilerService;
+            const position = compilerService.host.lineOffsetToPosition(file, line, offset);
+
+            const completions = compilerService.languageService.getCompletionsAtPosition(file, position);
+            if (!completions) {
+                return undefined;
+            }
+
+            return completions.entries.reduce((result: protocol.CompletionEntry[], entry: ts.CompletionEntry) => {
+                if (completions.isMemberCompletion || (entry.name.toLowerCase().indexOf(prefix.toLowerCase()) === 0)) {
+                    result.push(entry);
+                }
+                return result;
+            }, []).sort((a, b) => a.name.localeCompare(b.name));
+        }
+
+        private getCompletionEntryDetails(line: number, offset: number,
+            entryNames: string[], fileName: string): protocol.CompletionEntryDetails[] {
+            const file = ts.normalizePath(fileName);
+            const project = this.projectService.getProjectForFile(file);
+            if (!project || project.languageServiceDiabled) {
+                throw Errors.NoProject;
+            }
+
+            const compilerService = project.compilerService;
+            const position = compilerService.host.lineOffsetToPosition(file, line, offset);
+
+            return entryNames.reduce((accum: protocol.CompletionEntryDetails[], entryName: string) => {
+                const details = compilerService.languageService.getCompletionEntryDetails(file, position, entryName);
+                if (details) {
+                    accum.push(details);
+                }
+                return accum;
+            }, []);
+        }
+
+        private getSignatureHelpItems(line: number, offset: number, fileName: string): protocol.SignatureHelpItems {
+            const file = ts.normalizePath(fileName);
+            const project = this.projectService.getProjectForFile(file);
+            if (!project || project.languageServiceDiabled) {
+                throw Errors.NoProject;
+            }
+
+            const compilerService = project.compilerService;
+            const position = compilerService.host.lineOffsetToPosition(file, line, offset);
+            const helpItems = compilerService.languageService.getSignatureHelpItems(file, position);
+            if (!helpItems) {
+                return undefined;
+            }
+
+            const span = helpItems.applicableSpan;
+            const result: protocol.SignatureHelpItems = {
+                items: helpItems.items,
+                applicableSpan: {
+                    start: compilerService.host.positionToLineOffset(file, span.start),
+                    end: compilerService.host.positionToLineOffset(file, span.start + span.length)
+                },
+                selectedItemIndex: helpItems.selectedItemIndex,
+                argumentIndex: helpItems.argumentIndex,
+                argumentCount: helpItems.argumentCount,
+            };
+
+            return result;
+        }
+
+        private getDiagnostics(delay: number, fileNames: string[]) {
+            const checkList = fileNames.reduce((accum: PendingErrorCheck[], fileName: string) => {
+                fileName = ts.normalizePath(fileName);
+                const project = this.projectService.getProjectForFile(fileName);
+                if (project && !project.languageServiceDiabled) {
+                    accum.push({ fileName, project });
+                }
+                return accum;
+            }, []);
+
+            if (checkList.length > 0) {
+                this.updateErrorCheck(checkList, this.changeSeq, (n) => n === this.changeSeq, delay);
+            }
+        }
+
+        private change(line: number, offset: number, endLine: number, endOffset: number, insertString: string, fileName: string) {
+            const file = ts.normalizePath(fileName);
+            const project = this.projectService.getProjectForFile(file);
+            if (project && !project.languageServiceDiabled) {
+                const compilerService = project.compilerService;
+                const start = compilerService.host.lineOffsetToPosition(file, line, offset);
+                const end = compilerService.host.lineOffsetToPosition(file, endLine, endOffset);
+                if (start >= 0) {
+                    compilerService.host.editScript(file, start, end, insertString);
+                    this.changeSeq++;
+                }
+                this.updateProjectStructure(this.changeSeq, (n) => n === this.changeSeq);
+            }
+        }
+
+        private reload(fileName: string, tempFileName: string, reqSeq = 0) {
+            const file = ts.normalizePath(fileName);
+            const tmpfile = ts.normalizePath(tempFileName);
+            const project = this.projectService.getProjectForFile(file);
+            if (project && !project.languageServiceDiabled) {
+                this.changeSeq++;
+                // make sure no changes happen before this one is finished
+                project.compilerService.host.reloadScript(file, tmpfile, () => {
+                    this.output(undefined, CommandNames.Reload, reqSeq);
+                });
+            }
+        }
+
+        private saveToTmp(fileName: string, tempFileName: string) {
+            const file = ts.normalizePath(fileName);
+            const tmpfile = ts.normalizePath(tempFileName);
+
+            const project = this.projectService.getProjectForFile(file);
+            if (project && !project.languageServiceDiabled) {
+                project.compilerService.host.saveTo(file, tmpfile);
+            }
+        }
+
+        private closeClientFile(fileName: string) {
+            if (!fileName) {
+                return;
+            }
+            const file = ts.normalizePath(fileName);
+            this.projectService.closeClientFile(file);
+        }
+
+        private decorateNavigationBarItem(project: Project, fileName: string, items: ts.NavigationBarItem[], lineIndex: LineIndex): protocol.NavigationBarItem[] {
+            if (!items) {
+                return undefined;
+            }
+
+            const compilerService = project.compilerService;
+
+            return items.map(item => ({
+                text: item.text,
+                kind: item.kind,
+                kindModifiers: item.kindModifiers,
+                spans: item.spans.map(span => ({
+                    start: compilerService.host.positionToLineOffset(fileName, span.start, lineIndex),
+                    end: compilerService.host.positionToLineOffset(fileName, ts.textSpanEnd(span), lineIndex)
+                })),
+                childItems: this.decorateNavigationBarItem(project, fileName, item.childItems, lineIndex),
+                indent: item.indent
+            }));
+        }
+
+        private getNavigationBarItems(fileName: string): protocol.NavigationBarItem[] {
+            const file = ts.normalizePath(fileName);
+            const project = this.projectService.getProjectForFile(file);
+            if (!project || project.languageServiceDiabled) {
+                throw Errors.NoProject;
+            }
+
+            const compilerService = project.compilerService;
+            const items = compilerService.languageService.getNavigationBarItems(file);
+            if (!items) {
+                return undefined;
+            }
+
+            return this.decorateNavigationBarItem(project, fileName, items, compilerService.host.getLineIndex(fileName));
+        }
+
+        private getNavigateToItems(searchValue: string, fileName: string, maxResultCount?: number): protocol.NavtoItem[] {
+            const file = ts.normalizePath(fileName);
+            const info = this.projectService.getScriptInfo(file);
+            const projects = this.projectService.findReferencingProjects(info);
+            const projectsWithLanguageServiceEnabeld = ts.filter(projects, p => !p.languageServiceDiabled);
+            if (projectsWithLanguageServiceEnabeld.length === 0) {
+                throw Errors.NoProject;
+            }
+
+            const allNavToItems = combineProjectOutput(
+                projectsWithLanguageServiceEnabeld,
+                (project: Project) => {
+                    const compilerService = project.compilerService;
+                    const navItems = compilerService.languageService.getNavigateToItems(searchValue, maxResultCount);
+                    if (!navItems) {
+                        return [];
+                    }
+
+                    return navItems.map((navItem) => {
+                        const start = compilerService.host.positionToLineOffset(navItem.fileName, navItem.textSpan.start);
+                        const end = compilerService.host.positionToLineOffset(navItem.fileName, ts.textSpanEnd(navItem.textSpan));
+                        const bakedItem: protocol.NavtoItem = {
+                            name: navItem.name,
+                            kind: navItem.kind,
+                            file: navItem.fileName,
+                            start: start,
+                            end: end,
+                        };
+                        if (navItem.kindModifiers && (navItem.kindModifiers !== "")) {
+                            bakedItem.kindModifiers = navItem.kindModifiers;
+                        }
+                        if (navItem.matchKind !== "none") {
+                            bakedItem.matchKind = navItem.matchKind;
+                        }
+                        if (navItem.containerName && (navItem.containerName.length > 0)) {
+                            bakedItem.containerName = navItem.containerName;
+                        }
+                        if (navItem.containerKind && (navItem.containerKind.length > 0)) {
+                            bakedItem.containerKind = navItem.containerKind;
+                        }
+                        return bakedItem;
+                    });
+                },
+                /*comparer*/ undefined,
+                areNavToItemsForTheSameLocation
+            );
+            return allNavToItems;
+
+            function areNavToItemsForTheSameLocation(a: protocol.NavtoItem, b: protocol.NavtoItem) {
+                if (a && b) {
+                    return a.file === b.file &&
+                        a.start === b.start &&
+                        a.end === b.end;
+                }
+                return false;
+            }
+        }
+
+        private getBraceMatching(line: number, offset: number, fileName: string): protocol.TextSpan[] {
+            const file = ts.normalizePath(fileName);
+
+            const project = this.projectService.getProjectForFile(file);
+            if (!project || project.languageServiceDiabled) {
+                throw Errors.NoProject;
+            }
+
+            const compilerService = project.compilerService;
+            const position = compilerService.host.lineOffsetToPosition(file, line, offset);
+
+            const spans = compilerService.languageService.getBraceMatchingAtPosition(file, position);
+            if (!spans) {
+                return undefined;
+            }
+
+            return spans.map(span => ({
+                start: compilerService.host.positionToLineOffset(file, span.start),
+                end: compilerService.host.positionToLineOffset(file, span.start + span.length)
+            }));
+        }
+
+        getDiagnosticsForProject(delay: number, fileName: string) {
+            const { fileNames, languageServiceDisabled } = this.getProjectInfo(fileName, /*needFileNameList*/ true);
+            if (languageServiceDisabled) {
+                return;
+            }
+
+            // No need to analyze lib.d.ts
+            let fileNamesInProject = fileNames.filter((value, index, array) => value.indexOf("lib.d.ts") < 0);
+
+            // Sort the file name list to make the recently touched files come first
+            const highPriorityFiles: string[] = [];
+            const mediumPriorityFiles: string[] = [];
+            const lowPriorityFiles: string[] = [];
+            const veryLowPriorityFiles: string[] = [];
+            const normalizedFileName = ts.normalizePath(fileName);
+            const project = this.projectService.getProjectForFile(normalizedFileName);
+            for (const fileNameInProject of fileNamesInProject) {
+                if (this.getCanonicalFileName(fileNameInProject) == this.getCanonicalFileName(fileName))
+                    highPriorityFiles.push(fileNameInProject);
+                else {
+                    const info = this.projectService.getScriptInfo(fileNameInProject);
+                    if (!info.isOpen) {
+                        if (fileNameInProject.indexOf(".d.ts") > 0)
+                            veryLowPriorityFiles.push(fileNameInProject);
+                        else
+                            lowPriorityFiles.push(fileNameInProject);
+                    }
+                    else
+                        mediumPriorityFiles.push(fileNameInProject);
+                }
+            }
+
+            fileNamesInProject = highPriorityFiles.concat(mediumPriorityFiles).concat(lowPriorityFiles).concat(veryLowPriorityFiles);
+
+            if (fileNamesInProject.length > 0) {
+                const checkList = fileNamesInProject.map<PendingErrorCheck>((fileName: string) => {
+                    const normalizedFileName = ts.normalizePath(fileName);
+                    return { fileName: normalizedFileName, project };
+                });
+                // Project level error analysis runs on background files too, therefore
+                // doesn't require the file to be opened
+                this.updateErrorCheck(checkList, this.changeSeq, (n) => n == this.changeSeq, delay, 200, /*requireOpen*/ false);
+            }
+        }
+
+        getCanonicalFileName(fileName: string) {
+            const name = this.host.useCaseSensitiveFileNames ? fileName : fileName.toLowerCase();
+            return ts.normalizePath(name);
+        }
+
+        exit() {
+        }
+
+        private handlers: Map<(request: protocol.Request) => { response?: any, responseRequired?: boolean }> = {
+            [CommandNames.Exit]: () => {
+                this.exit();
+                return { responseRequired: false };
+            },
+            [CommandNames.Definition]: (request: protocol.Request) => {
+                const defArgs = <protocol.FileLocationRequestArgs>request.arguments;
+                return { response: this.getDefinition(defArgs.line, defArgs.offset, defArgs.file), responseRequired: true };
+            },
+            [CommandNames.TypeDefinition]: (request: protocol.Request) => {
+                const defArgs = <protocol.FileLocationRequestArgs>request.arguments;
+                return { response: this.getTypeDefinition(defArgs.line, defArgs.offset, defArgs.file), responseRequired: true };
+            },
+            [CommandNames.References]: (request: protocol.Request) => {
+                const defArgs = <protocol.FileLocationRequestArgs>request.arguments;
+                return { response: this.getReferences(defArgs.line, defArgs.offset, defArgs.file), responseRequired: true };
+            },
+            [CommandNames.Rename]: (request: protocol.Request) => {
+                const renameArgs = <protocol.RenameRequestArgs>request.arguments;
+                return { response: this.getRenameLocations(renameArgs.line, renameArgs.offset, renameArgs.file, renameArgs.findInComments, renameArgs.findInStrings), responseRequired: true };
+            },
+            [CommandNames.Open]: (request: protocol.Request) => {
+                const openArgs = <protocol.OpenRequestArgs>request.arguments;
+                let scriptKind: ScriptKind;
+                switch (openArgs.scriptKindName) {
+                    case "TS":
+                        scriptKind = ScriptKind.TS;
+                        break;
+                    case "JS":
+                        scriptKind = ScriptKind.JS;
+                        break;
+                    case "TSX":
+                        scriptKind = ScriptKind.TSX;
+                        break;
+                    case "JSX":
+                        scriptKind = ScriptKind.JSX;
+                        break;
+                }
+                this.openClientFile(openArgs.file, openArgs.fileContent, scriptKind);
+                return { responseRequired: false };
+            },
+            [CommandNames.Quickinfo]: (request: protocol.Request) => {
+                const quickinfoArgs = <protocol.FileLocationRequestArgs>request.arguments;
+                return { response: this.getQuickInfo(quickinfoArgs.line, quickinfoArgs.offset, quickinfoArgs.file), responseRequired: true };
+            },
+            [CommandNames.Format]: (request: protocol.Request) => {
+                const formatArgs = <protocol.FormatRequestArgs>request.arguments;
+                return { response: this.getFormattingEditsForRange(formatArgs.line, formatArgs.offset, formatArgs.endLine, formatArgs.endOffset, formatArgs.file), responseRequired: true };
+            },
+            [CommandNames.Formatonkey]: (request: protocol.Request) => {
+                const formatOnKeyArgs = <protocol.FormatOnKeyRequestArgs>request.arguments;
+                return { response: this.getFormattingEditsAfterKeystroke(formatOnKeyArgs.line, formatOnKeyArgs.offset, formatOnKeyArgs.key, formatOnKeyArgs.file), responseRequired: true };
+            },
+            [CommandNames.Completions]: (request: protocol.Request) => {
+                const completionsArgs = <protocol.CompletionsRequestArgs>request.arguments;
+                return { response: this.getCompletions(completionsArgs.line, completionsArgs.offset, completionsArgs.prefix, completionsArgs.file), responseRequired: true };
+            },
+            [CommandNames.CompletionDetails]: (request: protocol.Request) => {
+                const completionDetailsArgs = <protocol.CompletionDetailsRequestArgs>request.arguments;
+                return {
+                    response: this.getCompletionEntryDetails(completionDetailsArgs.line, completionDetailsArgs.offset,
+                        completionDetailsArgs.entryNames, completionDetailsArgs.file), responseRequired: true
+                };
+            },
+            [CommandNames.SignatureHelp]: (request: protocol.Request) => {
+                const signatureHelpArgs = <protocol.SignatureHelpRequestArgs>request.arguments;
+                return { response: this.getSignatureHelpItems(signatureHelpArgs.line, signatureHelpArgs.offset, signatureHelpArgs.file), responseRequired: true };
+            },
+            [CommandNames.Geterr]: (request: protocol.Request) => {
+                const geterrArgs = <protocol.GeterrRequestArgs>request.arguments;
+                return { response: this.getDiagnostics(geterrArgs.delay, geterrArgs.files), responseRequired: false };
+            },
+            [CommandNames.GeterrForProject]: (request: protocol.Request) => {
+                const { file, delay } = <protocol.GeterrForProjectRequestArgs>request.arguments;
+                return { response: this.getDiagnosticsForProject(delay, file), responseRequired: false };
+            },
+            [CommandNames.Change]: (request: protocol.Request) => {
+                const changeArgs = <protocol.ChangeRequestArgs>request.arguments;
+                this.change(changeArgs.line, changeArgs.offset, changeArgs.endLine, changeArgs.endOffset,
+                    changeArgs.insertString, changeArgs.file);
+                return { responseRequired: false };
+            },
+            [CommandNames.Configure]: (request: protocol.Request) => {
+                const configureArgs = <protocol.ConfigureRequestArguments>request.arguments;
+                this.projectService.setHostConfiguration(configureArgs);
+                this.output(undefined, CommandNames.Configure, request.seq);
+                return { responseRequired: false };
+            },
+            [CommandNames.Reload]: (request: protocol.Request) => {
+                const reloadArgs = <protocol.ReloadRequestArgs>request.arguments;
+                this.reload(reloadArgs.file, reloadArgs.tmpfile, request.seq);
+                return {response: { reloadFinished: true }, responseRequired: true};
+            },
+            [CommandNames.Saveto]: (request: protocol.Request) => {
+                const savetoArgs = <protocol.SavetoRequestArgs>request.arguments;
+                this.saveToTmp(savetoArgs.file, savetoArgs.tmpfile);
+                return { responseRequired: false };
+            },
+            [CommandNames.Close]: (request: protocol.Request) => {
+                const closeArgs = <protocol.FileRequestArgs>request.arguments;
+                this.closeClientFile(closeArgs.file);
+                return { responseRequired: false };
+            },
+            [CommandNames.Navto]: (request: protocol.Request) => {
+                const navtoArgs = <protocol.NavtoRequestArgs>request.arguments;
+                return { response: this.getNavigateToItems(navtoArgs.searchValue, navtoArgs.file, navtoArgs.maxResultCount), responseRequired: true };
+            },
+            [CommandNames.Brace]: (request: protocol.Request) => {
+                const braceArguments = <protocol.FileLocationRequestArgs>request.arguments;
+                return { response: this.getBraceMatching(braceArguments.line, braceArguments.offset, braceArguments.file), responseRequired: true };
+            },
+            [CommandNames.NavBar]: (request: protocol.Request) => {
+                const navBarArgs = <protocol.FileRequestArgs>request.arguments;
+                return { response: this.getNavigationBarItems(navBarArgs.file), responseRequired: true };
+            },
+            [CommandNames.Occurrences]: (request: protocol.Request) => {
+                const { line, offset, file: fileName } = <protocol.FileLocationRequestArgs>request.arguments;
+                return { response: this.getOccurrences(line, offset, fileName), responseRequired: true };
+            },
+            [CommandNames.DocumentHighlights]: (request: protocol.Request) => {
+                const { line, offset, file: fileName, filesToSearch } = <protocol.DocumentHighlightsRequestArgs>request.arguments;
+                return { response: this.getDocumentHighlights(line, offset, fileName, filesToSearch), responseRequired: true };
+            },
+            [CommandNames.ProjectInfo]: (request: protocol.Request) => {
+                const { file, needFileNameList } = <protocol.ProjectInfoRequestArgs>request.arguments;
+                return { response: this.getProjectInfo(file, needFileNameList), responseRequired: true };
+            },
+            [CommandNames.ReloadProjects]: (request: protocol.ReloadProjectsRequest) => {
+                this.reloadProjects();
+                return { responseRequired: false };
+            }
+        };
+        public addProtocolHandler(command: string, handler: (request: protocol.Request) => { response?: any, responseRequired: boolean }) {
+            if (this.handlers[command]) {
+                throw new Error(`Protocol handler already exists for command "${command}"`);
+            }
+            this.handlers[command] = handler;
+        }
+
+        public executeCommand(request: protocol.Request): { response?: any, responseRequired?: boolean } {
+            const handler = this.handlers[request.command];
+            if (handler) {
+                return handler(request);
+            }
+            else {
+                this.projectService.log("Unrecognized JSON command: " + JSON.stringify(request));
+                this.output(undefined, CommandNames.Unknown, request.seq, "Unrecognized JSON command: " + request.command);
+                return { responseRequired: false };
+            }
+        }
+
+        public onMessage(message: string) {
+            let start: number[];
+            if (this.logger.isVerbose()) {
+                this.logger.info("request: " + message);
+                start = this.hrtime();
+            }
+            let request: protocol.Request;
+            try {
+                request = <protocol.Request>JSON.parse(message);
+                const {response, responseRequired} = this.executeCommand(request);
+
+                if (this.logger.isVerbose()) {
+                    const elapsed = this.hrtime(start);
+                    const seconds = elapsed[0];
+                    const nanoseconds = elapsed[1];
+                    const elapsedMs = ((1e9 * seconds) + nanoseconds) / 1000000.0;
+                    let leader = "Elapsed time (in milliseconds)";
+                    if (!responseRequired) {
+                        leader = "Async elapsed time (in milliseconds)";
+                    }
+                    this.logger.msg(leader + ": " + elapsedMs.toFixed(4).toString(), "Perf");
+                }
+                if (response) {
+                    this.output(response, request.command, request.seq);
+                }
+                else if (responseRequired) {
+                    this.output(undefined, request.command, request.seq, "No content available.");
+                }
+            }
+            catch (err) {
+                if (err instanceof OperationCanceledException) {
+                    // Handle cancellation exceptions
+                }
+                this.logError(err, message);
+                this.output(
+                    undefined,
+                    request ? request.command : CommandNames.Unknown,
+                    request ? request.seq : 0,
+                    "Error processing request. " + (<StackTraceError>err).message + "\n" + (<StackTraceError>err).stack);
+            }
+        }
+    }
+}