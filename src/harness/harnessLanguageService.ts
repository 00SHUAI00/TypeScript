--- conflicted
+++ resolved
@@ -1,624 +1,568 @@
-﻿/// <reference path='..\services\services.ts' />
-/// <reference path='..\services\shims.ts' />
-/// <reference path='..\server\client.ts' />
-/// <reference path='harness.ts' />
-
-module Harness.LanguageService {
-    export class ScriptInfo {
-        public version: number = 1;
-        public textChangeRanges: ts.TextChangeRange[] = [];
-        public lineMap: number[] = null;
-
-        constructor(public fileName: string, public content: string) {
-            this.setContent(content);
-        }
-
-        private setContent(content: string): void {
-            this.content = content;
-            this.lineMap = ts.computeLineStarts(content);
-        }
-
-        public updateContent(content: string): void {
-            this.textChangeRanges = [];
-            this.setContent(content);
-            this.version++;
-        }
-
-        public editContent(start: number, end: number, newText: string): void {
-            // Apply edits
-            var prefix = this.content.substring(0, start);
-            var middle = newText;
-            var suffix = this.content.substring(end);
-            this.setContent(prefix + middle + suffix);
-
-            // Store edit range + new length of script
-<<<<<<< HEAD
-            this.textChangeRanges.push(ts.createTextChangeRange(
-                ts.createSpanFromBounds(minChar, limChar), newText.length));
-=======
-            this.editRanges.push({
-                length: this.content.length,
-                textChangeRange: ts.createTextChangeRange(
-                    ts.createTextSpanFromBounds(start, end), newText.length)
-            });
->>>>>>> 11944be1
-
-            // Update version #
-            this.version++;
-        }
-
-        public getTextChangeRangeBetweenVersions(startVersion: number, endVersion: number): ts.TextChangeRange {
-            if (startVersion === endVersion) {
-                // No edits!
-                return ts.unchangedTextChangeRange;
-            }
-
-            var initialEditRangeIndex = this.textChangeRanges.length - (this.version - startVersion);
-            var lastEditRangeIndex = this.textChangeRanges.length - (this.version - endVersion);
-
-            var entries = this.textChangeRanges.slice(initialEditRangeIndex, lastEditRangeIndex);
-            return ts.collapseTextChangeRangesAcrossMultipleVersions(entries);
-        }
-    }
-
-    class ScriptSnapshot implements ts.IScriptSnapshot {
-        public textSnapshot: string;
-        public version: number;
-
-        constructor(public scriptInfo: ScriptInfo) {
-            this.textSnapshot = scriptInfo.content;
-            this.version = scriptInfo.version;
-        }
-
-        public getText(start: number, end: number): string {
-            return this.textSnapshot.substring(start, end);
-        }
-
-        public getLength(): number {
-            return this.textSnapshot.length;
-        }
-
-        public getChangeRange(oldScript: ts.IScriptSnapshot): ts.TextChangeRange {
-            var oldShim = <ScriptSnapshot>oldScript;
-            return this.scriptInfo.getTextChangeRangeBetweenVersions(oldShim.version, this.version);
-        }
-    }
-
-    class ScriptSnapshotProxy implements ts.ScriptSnapshotShim {
-        constructor(public scriptSnapshot: ts.IScriptSnapshot) {
-        }
-
-        public getText(start: number, end: number): string {
-            return this.scriptSnapshot.getText(start, end);
-        }
-
-        public getLength(): number {
-            return this.scriptSnapshot.getLength();
-        }
-
-        public getChangeRange(oldScript: ts.ScriptSnapshotShim): string {
-            var oldShim = <ScriptSnapshotProxy>oldScript;
-
-            var range = this.scriptSnapshot.getChangeRange(oldShim.scriptSnapshot);
-            if (range === null) {
-                return null;
-            }
-
-            return JSON.stringify({ span: { start: range.span.start, length: range.span.length }, newLength: range.newLength });
-        }
-    }
-
-    class CancellationToken {
-        public static None: CancellationToken = new CancellationToken(null);
-
-        constructor(private cancellationToken: ts.CancellationToken) {
-        }
-
-        public isCancellationRequested() {
-            return this.cancellationToken && this.cancellationToken.isCancellationRequested();
-        }
-    }
-
-    export interface LanguageServiceAdapter {
-        getHost(): LanguageServiceAdapterHost;
-        getLanguageService(): ts.LanguageService;
-        getClassifier(): ts.Classifier;
-        getPreProcessedFileInfo(fileName: string, fileContents: string): ts.PreProcessedFileInfo;
-    }
-
-    export class LanguageServiceAdapterHost  {
-        protected fileNameToScript: ts.Map<ScriptInfo> = {};
-        
-        constructor(protected cancellationToken: ts.CancellationToken = CancellationToken.None,
-            protected settings = ts.getDefaultCompilerOptions()) { 
-        }
-
-        public getNewLine(): string {
-            return "\r\n";
-        }
-
-        public getFilenames(): string[] {
-            var fileNames: string[] = [];
-            ts.forEachKey(this.fileNameToScript,(fileName) => { fileNames.push(fileName); });
-            return fileNames;
-        }
-
-        public getScriptInfo(fileName: string): ScriptInfo {
-            return ts.lookUp(this.fileNameToScript, fileName);
-        }
-
-        public addScript(fileName: string, content: string): void {
-            this.fileNameToScript[fileName] = new ScriptInfo(fileName, content);
-        }
-
-        public editScript(fileName: string, start: number, end: number, newText: string) {
-            var script = this.getScriptInfo(fileName);
-            if (script !== null) {
-                script.editContent(start, end, newText);
-                return;
-            }
-
-            throw new Error("No script with name '" + fileName + "'");
-        }
-
-        public openFile(fileName: string): void {
-        }
-
-        /**
-          * @param line 0 based index
-          * @param col 0 based index
-          */
-        public positionToLineAndCharacter(fileName: string, position: number): ts.LineAndCharacter {
-            var script: ScriptInfo = this.fileNameToScript[fileName];
-            assert.isNotNull(script);
-
-            return ts.computeLineAndCharacterOfPosition(script.lineMap, position);
-        }
-    }
-
-    /// Native adapter
-    class NativeLanguageServiceHost extends LanguageServiceAdapterHost implements ts.LanguageServiceHost { 
-        getCompilationSettings(): ts.CompilerOptions { return this.settings; }
-        getCancellationToken(): ts.CancellationToken { return this.cancellationToken; }
-        getCurrentDirectory(): string { return ""; }
-        getDefaultLibFileName(): string { return ""; }
-        getScriptFileNames(): string[] { return this.getFilenames(); }
-        getScriptSnapshot(fileName: string): ts.IScriptSnapshot {
-            var script = this.getScriptInfo(fileName);
-            return script ? new ScriptSnapshot(script) : undefined;
-        }
-        getScriptVersion(fileName: string): string {
-            var script = this.getScriptInfo(fileName);
-            return script ? script.version.toString() : undefined;
-        }
-        log(s: string): void { }
-        trace(s: string): void { }
-        error(s: string): void { }
-    }
-
-    export class NativeLanugageServiceAdapter implements LanguageServiceAdapter {
-        private host: NativeLanguageServiceHost;
-        constructor(cancellationToken?: ts.CancellationToken, options?: ts.CompilerOptions) { 
-            this.host = new NativeLanguageServiceHost(cancellationToken, options);
-        }
-        getHost() { return this.host; }
-        getLanguageService(): ts.LanguageService { return ts.createLanguageService(this.host); }
-        getClassifier(): ts.Classifier { return ts.createClassifier(); }
-        getPreProcessedFileInfo(fileName: string, fileContents: string): ts.PreProcessedFileInfo { return ts.preProcessFile(fileContents); }
-    }
-
-    /// Shim adapter
-    class ShimLanguageServiceHost extends LanguageServiceAdapterHost implements ts.LanguageServiceShimHost {
-        private nativeHost: NativeLanguageServiceHost;
-        constructor(cancellationToken?: ts.CancellationToken, options?: ts.CompilerOptions) {
-            super(cancellationToken, options);
-            this.nativeHost = new NativeLanguageServiceHost(cancellationToken, options);
-        }
-
-        getFilenames(): string[] { return this.nativeHost.getFilenames(); }
-        getScriptInfo(fileName: string): ScriptInfo { return this.nativeHost.getScriptInfo(fileName); }
-        addScript(fileName: string, content: string): void { this.nativeHost.addScript(fileName, content); }
-        editScript(fileName: string, start: number, end: number, newText: string): void { this.nativeHost.editScript(fileName, start, end, newText); }
-        positionToLineAndCharacter(fileName: string, position: number): ts.LineAndCharacter { return this.nativeHost.positionToLineAndCharacter(fileName, position); }
-
-        getCompilationSettings(): string { return JSON.stringify(this.nativeHost.getCompilationSettings()); }
-        getCancellationToken(): ts.CancellationToken { return this.nativeHost.getCancellationToken(); }
-        getCurrentDirectory(): string { return this.nativeHost.getCurrentDirectory(); }
-        getDefaultLibFileName(): string { return this.nativeHost.getDefaultLibFileName(); }
-        getScriptFileNames(): string { return JSON.stringify(this.nativeHost.getScriptFileNames()); }
-        getScriptSnapshot(fileName: string): ts.ScriptSnapshotShim {
-            var nativeScriptSnapshot = this.nativeHost.getScriptSnapshot(fileName);
-            return nativeScriptSnapshot && new ScriptSnapshotProxy(nativeScriptSnapshot); 
-        }
-        getScriptVersion(fileName: string): string { return this.nativeHost.getScriptVersion(fileName); }
-        getLocalizedDiagnosticMessages(): string { return JSON.stringify({}); }
-        log(s: string): void { this.nativeHost.log(s); }
-        trace(s: string): void { this.nativeHost.trace(s); }
-        error(s: string): void { this.nativeHost.error(s); }
-    }
-
-    class ClassifierShimProxy implements ts.Classifier { 
-        constructor(private shim: ts.ClassifierShim) {
-        }
-        getClassificationsForLine(text: string, lexState: ts.EndOfLineState, classifyKeywordsInGenerics?: boolean): ts.ClassificationResult {
-            var result = this.shim.getClassificationsForLine(text, lexState, classifyKeywordsInGenerics).split('\n');
-            var entries: ts.ClassificationInfo[] = [];
-            var i = 0;
-            var position = 0;
-
-            for (; i < result.length - 1; i += 2) {
-                var t = entries[i / 2] = {
-                    length: parseInt(result[i]),
-                    classification: parseInt(result[i + 1])
-                };
-
-                assert.isTrue(t.length > 0, "Result length should be greater than 0, got :" + t.length);
-                position += t.length;
-            }
-            var finalLexState = parseInt(result[result.length - 1]);
-
-            assert.equal(position, text.length, "Expected cumulative length of all entries to match the length of the source. expected: " + text.length + ", but got: " + position);
-
-            return {
-                finalLexState,
-                entries
-            };
-        }
-    }
-
-    function unwrapJSONCallResult(result: string): any {
-        var parsedResult = JSON.parse(result);
-        if (parsedResult.error) {
-            throw new Error("Language Service Shim Error: " + JSON.stringify(parsedResult.error));
-        }
-        else if (parsedResult.canceled) { 
-            throw new ts.OperationCanceledException();
-        }
-        return parsedResult.result;
-    }
-
-    class LanguageServiceShimProxy implements ts.LanguageService {
-        constructor(private shim: ts.LanguageServiceShim) {
-        }
-        private unwrappJSONCallResult(result: string): any {
-            var parsedResult = JSON.parse(result);
-            if (parsedResult.error) {
-                throw new Error("Language Service Shim Error: " + JSON.stringify(parsedResult.error));
-            }
-            return parsedResult.result;
-        }
-        cleanupSemanticCache(): void {
-            this.shim.cleanupSemanticCache();
-        }
-        getSyntacticDiagnostics(fileName: string): ts.Diagnostic[] {
-            return unwrapJSONCallResult(this.shim.getSyntacticDiagnostics(fileName));
-        }
-        getSemanticDiagnostics(fileName: string): ts.Diagnostic[] {
-            return unwrapJSONCallResult(this.shim.getSemanticDiagnostics(fileName));
-        }
-        getCompilerOptionsDiagnostics(): ts.Diagnostic[] {
-            return unwrapJSONCallResult(this.shim.getCompilerOptionsDiagnostics());
-        }
-        getSyntacticClassifications(fileName: string, span: ts.TextSpan): ts.ClassifiedSpan[] {
-            return unwrapJSONCallResult(this.shim.getSyntacticClassifications(fileName, span.start, span.length));
-        }
-        getSemanticClassifications(fileName: string, span: ts.TextSpan): ts.ClassifiedSpan[] {
-            return unwrapJSONCallResult(this.shim.getSemanticClassifications(fileName, span.start, span.length));
-        }
-        getCompletionsAtPosition(fileName: string, position: number): ts.CompletionInfo {
-            return unwrapJSONCallResult(this.shim.getCompletionsAtPosition(fileName, position));
-        }
-        getCompletionEntryDetails(fileName: string, position: number, entryName: string): ts.CompletionEntryDetails {
-            return unwrapJSONCallResult(this.shim.getCompletionEntryDetails(fileName, position, entryName));
-        }
-        getQuickInfoAtPosition(fileName: string, position: number): ts.QuickInfo {
-            return unwrapJSONCallResult(this.shim.getQuickInfoAtPosition(fileName, position));
-        }
-        getNameOrDottedNameSpan(fileName: string, startPos: number, endPos: number): ts.TextSpan {
-            return unwrapJSONCallResult(this.shim.getNameOrDottedNameSpan(fileName, startPos, endPos));
-        }
-        getBreakpointStatementAtPosition(fileName: string, position: number): ts.TextSpan {
-            return unwrapJSONCallResult(this.shim.getBreakpointStatementAtPosition(fileName, position));
-        }
-        getSignatureHelpItems(fileName: string, position: number): ts.SignatureHelpItems {
-            return unwrapJSONCallResult(this.shim.getSignatureHelpItems(fileName, position));
-        }
-        getRenameInfo(fileName: string, position: number): ts.RenameInfo {
-            return unwrapJSONCallResult(this.shim.getRenameInfo(fileName, position));
-        }
-        findRenameLocations(fileName: string, position: number, findInStrings: boolean, findInComments: boolean): ts.RenameLocation[] {
-            return unwrapJSONCallResult(this.shim.findRenameLocations(fileName, position, findInStrings, findInComments));
-        }
-        getDefinitionAtPosition(fileName: string, position: number): ts.DefinitionInfo[] {
-            return unwrapJSONCallResult(this.shim.getDefinitionAtPosition(fileName, position));
-        }
-        getReferencesAtPosition(fileName: string, position: number): ts.ReferenceEntry[] {
-            return unwrapJSONCallResult(this.shim.getReferencesAtPosition(fileName, position));
-        }
-        getOccurrencesAtPosition(fileName: string, position: number): ts.ReferenceEntry[] {
-            return unwrapJSONCallResult(this.shim.getOccurrencesAtPosition(fileName, position));
-        }
-        getNavigateToItems(searchValue: string): ts.NavigateToItem[] {
-            return unwrapJSONCallResult(this.shim.getNavigateToItems(searchValue));
-        }
-        getNavigationBarItems(fileName: string): ts.NavigationBarItem[] {
-            return unwrapJSONCallResult(this.shim.getNavigationBarItems(fileName));
-        }
-        getOutliningSpans(fileName: string): ts.OutliningSpan[] {
-            return unwrapJSONCallResult(this.shim.getOutliningSpans(fileName));
-        }
-        getTodoComments(fileName: string, descriptors: ts.TodoCommentDescriptor[]): ts.TodoComment[] {
-            return unwrapJSONCallResult(this.shim.getTodoComments(fileName, JSON.stringify(descriptors)));
-        }
-        getBraceMatchingAtPosition(fileName: string, position: number): ts.TextSpan[] {
-            return unwrapJSONCallResult(this.shim.getBraceMatchingAtPosition(fileName, position));
-        }
-        getIndentationAtPosition(fileName: string, position: number, options: ts.EditorOptions): number {
-            return unwrapJSONCallResult(this.shim.getIndentationAtPosition(fileName, position, JSON.stringify(options)));
-        }
-        getFormattingEditsForRange(fileName: string, start: number, end: number, options: ts.FormatCodeOptions): ts.TextChange[] {
-            return unwrapJSONCallResult(this.shim.getFormattingEditsForRange(fileName, start, end, JSON.stringify(options)));
-        }
-        getFormattingEditsForDocument(fileName: string, options: ts.FormatCodeOptions): ts.TextChange[] {
-            return unwrapJSONCallResult(this.shim.getFormattingEditsForDocument(fileName, JSON.stringify(options)));
-        }
-        getFormattingEditsAfterKeystroke(fileName: string, position: number, key: string, options: ts.FormatCodeOptions): ts.TextChange[] {
-            return unwrapJSONCallResult(this.shim.getFormattingEditsAfterKeystroke(fileName, position, key, JSON.stringify(options)));
-        }
-        getEmitOutput(fileName: string): ts.EmitOutput {
-            return unwrapJSONCallResult(this.shim.getEmitOutput(fileName));
-        }
-        getProgram(): ts.Program {
-            throw new Error("Program can not be marshaled across the shim layer.");
-        }
-        getSourceFile(fileName: string): ts.SourceFile {
-            throw new Error("SourceFile can not be marshaled across the shim layer.");
-        }
-        dispose(): void { this.shim.dispose({}); }
-    }
-
-    export class ShimLanugageServiceAdapter implements LanguageServiceAdapter {
-        private host: ShimLanguageServiceHost;
-        private factory: ts.TypeScriptServicesFactory;
-        constructor(cancellationToken?: ts.CancellationToken, options?: ts.CompilerOptions) {
-            this.host = new ShimLanguageServiceHost(cancellationToken, options);
-            this.factory = new TypeScript.Services.TypeScriptServicesFactory();
-        }
-        getHost() { return this.host; }
-        getLanguageService(): ts.LanguageService { return new LanguageServiceShimProxy(this.factory.createLanguageServiceShim(this.host)); }
-        getClassifier(): ts.Classifier { return new ClassifierShimProxy(this.factory.createClassifierShim(this.host)); }
-        getPreProcessedFileInfo(fileName: string, fileContents: string): ts.PreProcessedFileInfo {
-            var shimResult: {
-                referencedFiles: ts.IFileReference[];
-                importedFiles: ts.IFileReference[];
-                isLibFile: boolean;
-            };
-
-            var coreServicesShim = this.factory.createCoreServicesShim(this.host);
-            shimResult = unwrapJSONCallResult(coreServicesShim.getPreProcessedFileInfo(fileName, ts.ScriptSnapshot.fromString(fileContents)));
-
-            var convertResult: ts.PreProcessedFileInfo = {
-                referencedFiles: [],
-                importedFiles: [],
-                isLibFile: shimResult.isLibFile
-            };
-
-            ts.forEach(shimResult.referencedFiles, refFile => {
-                convertResult.referencedFiles.push({
-                    fileName: refFile.path,
-                    pos: refFile.position,
-                    end: refFile.position + refFile.length
-                });
-            });
-
-            ts.forEach(shimResult.importedFiles, importedFile => {
-                convertResult.importedFiles.push({
-                    fileName: importedFile.path,
-                    pos: importedFile.position,
-                    end: importedFile.position + importedFile.length
-                });
-            });
-
-            return convertResult;
-        }
-    }
-
-    // Server adapter
-    class SessionClientHost extends NativeLanguageServiceHost implements ts.server.SessionClientHost { 
-        private client: ts.server.SessionClient;
-
-        constructor(cancellationToken: ts.CancellationToken, settings: ts.CompilerOptions) {
-            super(cancellationToken, settings);
-        }
-
-        onMessage(message: string): void { 
-        
-        }
-
-        writeMessage(message: string): void { 
-        
-        }
-
-        setClient(client: ts.server.SessionClient) {
-            this.client = client;
-        }
-
-        openFile(fileName: string): void {
-            super.openFile(fileName);
-            this.client.openFile(fileName);
-        }
-
-        editScript(fileName: string, start: number, end: number, newText: string) {
-            super.editScript(fileName, start, end, newText);
-            this.client.changeFile(fileName, start, end, newText);
-        }
-    }
-
-    class SessionServerHost implements ts.server.ServerHost, ts.server.Logger { 
-        args: string[] = [];
-        newLine: string;
-        useCaseSensitiveFileNames: boolean = false;
-
-        constructor(private host: NativeLanguageServiceHost) {
-            this.newLine = this.host.getNewLine();
-        }
-
-        onMessage(message: string): void { 
-        
-        }
-
-        writeMessage(message: string): void {
-        }
-
-        write(message: string): void { 
-            this.writeMessage(message);
-        }
-
-        readFile(fileName: string): string {
-            if (fileName.indexOf(Harness.Compiler.defaultLibFileName) >= 0) { 
-                fileName = Harness.Compiler.defaultLibFileName;
-            }
-             
-            var snapshot = this.host.getScriptSnapshot(fileName);
-            return snapshot && snapshot.getText(0, snapshot.getLength());
-        }
-
-        writeFile(name: string, text: string, writeByteOrderMark: boolean): void {
-        }
-
-        resolvePath(path: string): string {
-            return path;
-        }
-
-        fileExists(path: string): boolean {
-            return !!this.host.getScriptSnapshot(path);
-        }
-
-        directoryExists(path: string): boolean {
-            return false;
-        }
-
-        getExecutingFilePath(): string {
-            return "";
-        }
-
-        exit(exitCode: number): void {
-        }
-
-        createDirectory(directoryName: string): void {
-            throw new Error("Not Implemented Yet.");
-        }
-
-        getCurrentDirectory(): string {
-            return this.host.getCurrentDirectory();
-        }
-
-        readDirectory(path: string, extension?: string): string[] {
-            throw new Error("Not implemented Yet.");
-        }
-        
-        watchFile(fileName: string, callback: (fileName: string) => void): ts.FileWatcher { 
-            return { close() { } };
-        }
-
-<<<<<<< HEAD
-            for (var i = edits.length - 1; i >= 0; i--) {
-                var edit = edits[i];
-                var prefix = result.substring(0, edit.span.start);
-                var middle = edit.newText;
-                var suffix = result.substring(ts.spanEnd(edit.span));
-                result = prefix + middle + suffix;
-            }
-            return result;
-=======
-        close(): void {
->>>>>>> 11944be1
-        }
-
-        info(message: string): void {
-            return this.host.log(message);
-        }
-
-        msg(message: string) {
-            return this.host.log(message);
-        }
-
-        endGroup(): void {
-        }
-
-<<<<<<< HEAD
-            var current = 0;
-            var next = 1;
-            while (current < temp.length) {
-                var currentEdit = temp[current].edit;
-
-                // Last edit
-                if (next >= temp.length) {
-                    result.push(currentEdit);
-                    current++;
-                    continue;
-                }
-                var nextEdit = temp[next].edit;
-
-                var gap = nextEdit.span.start - ts.spanEnd(currentEdit.span);
-
-                // non-overlapping edits
-                if (gap >= 0) {
-                    result.push(currentEdit);
-                    current = next;
-                    next++;
-                    continue;
-                }
- 
-                // overlapping edits: for now, we only support ignoring an next edit 
-                // entirely contained in the current edit.
-                if (ts.spanEnd(currentEdit.span) >= ts.spanEnd(nextEdit.span)) {
-                    next++;
-                    continue;
-                }
-                else {
-                    throw new Error("Trying to apply overlapping edits");
-                }
-            }
-=======
-        perftrc(message: string): void {
-            return this.host.log(message);
-        }
->>>>>>> 11944be1
-
-        startGroup(): void {
-        }
-    }
-    
-    export class ServerLanugageServiceAdapter implements LanguageServiceAdapter {
-        private host: SessionClientHost;
-        private client: ts.server.SessionClient;
-        constructor(cancellationToken?: ts.CancellationToken, options?: ts.CompilerOptions) {
-            // This is the main host that tests use to direct tests
-            var clientHost = new SessionClientHost(cancellationToken, options);
-            var client = new ts.server.SessionClient(clientHost);
-
-            // This host is just a proxy for the clientHost, it uses the client
-            // host to answer server queries about files on disk
-            var serverHost = new SessionServerHost(clientHost);
-            var server = new ts.server.Session(serverHost, serverHost);
-
-            // Fake the connection between the client and the server
-            serverHost.writeMessage = client.onMessage.bind(client);
-            clientHost.writeMessage = server.onMessage.bind(server);
-
-            // Wire the client to the host to get notifications when a file is open
-            // or edited.
-            clientHost.setClient(client);
-
-            // Set the properties
-            this.client = client;
-            this.host = clientHost;
-        }
-        getHost() { return this.host; }
-        getLanguageService(): ts.LanguageService { return this.client; }
-        getClassifier(): ts.Classifier { throw new Error("getClassifier is not available using the server interface."); }
-        getPreProcessedFileInfo(fileName: string, fileContents: string): ts.PreProcessedFileInfo { throw new Error("getPreProcessedFileInfo is not available using the server interface."); }
-    }
-}
+﻿/// <reference path='..\services\services.ts' />
+/// <reference path='..\services\shims.ts' />
+/// <reference path='..\server\client.ts' />
+/// <reference path='harness.ts' />
+
+module Harness.LanguageService {
+    export class ScriptInfo {
+        public version: number = 1;
+        public textChangeRanges: ts.TextChangeRange[] = [];
+        public lineMap: number[] = null;
+
+        constructor(public fileName: string, public content: string) {
+            this.setContent(content);
+        }
+
+        private setContent(content: string): void {
+            this.content = content;
+            this.lineMap = ts.computeLineStarts(content);
+        }
+
+        public updateContent(content: string): void {
+            this.textChangeRanges = [];
+            this.setContent(content);
+            this.version++;
+        }
+
+        public editContent(start: number, end: number, newText: string): void {
+            // Apply edits
+            var prefix = this.content.substring(0, start);
+            var middle = newText;
+            var suffix = this.content.substring(end);
+            this.setContent(prefix + middle + suffix);
+
+            // Store edit range + new length of script
+            this.textChangeRanges.push(ts.createTextChangeRange(ts.createSpanFromBounds(start, end), newText.length));
+
+            // Update version #
+            this.version++;
+        }
+
+        public getTextChangeRangeBetweenVersions(startVersion: number, endVersion: number): ts.TextChangeRange {
+            if (startVersion === endVersion) {
+                // No edits!
+                return ts.unchangedTextChangeRange;
+            }
+
+            var initialEditRangeIndex = this.textChangeRanges.length - (this.version - startVersion);
+            var lastEditRangeIndex = this.textChangeRanges.length - (this.version - endVersion);
+
+            var entries = this.textChangeRanges.slice(initialEditRangeIndex, lastEditRangeIndex);
+            return ts.collapseTextChangeRangesAcrossMultipleVersions(entries);
+        }
+    }
+
+    class ScriptSnapshot implements ts.IScriptSnapshot {
+        public textSnapshot: string;
+        public version: number;
+
+        constructor(public scriptInfo: ScriptInfo) {
+            this.textSnapshot = scriptInfo.content;
+            this.version = scriptInfo.version;
+        }
+
+        public getText(start: number, end: number): string {
+            return this.textSnapshot.substring(start, end);
+        }
+
+        public getLength(): number {
+            return this.textSnapshot.length;
+        }
+
+        public getChangeRange(oldScript: ts.IScriptSnapshot): ts.TextChangeRange {
+            var oldShim = <ScriptSnapshot>oldScript;
+            return this.scriptInfo.getTextChangeRangeBetweenVersions(oldShim.version, this.version);
+        }
+    }
+
+    class ScriptSnapshotProxy implements ts.ScriptSnapshotShim {
+        constructor(public scriptSnapshot: ts.IScriptSnapshot) {
+        }
+
+        public getText(start: number, end: number): string {
+            return this.scriptSnapshot.getText(start, end);
+        }
+
+        public getLength(): number {
+            return this.scriptSnapshot.getLength();
+        }
+
+        public getChangeRange(oldScript: ts.ScriptSnapshotShim): string {
+            var oldShim = <ScriptSnapshotProxy>oldScript;
+
+            var range = this.scriptSnapshot.getChangeRange(oldShim.scriptSnapshot);
+            if (range === null) {
+                return null;
+            }
+
+            return JSON.stringify({ span: { start: range.span.start, length: range.span.length }, newLength: range.newLength });
+        }
+    }
+
+    class CancellationToken {
+        public static None: CancellationToken = new CancellationToken(null);
+
+        constructor(private cancellationToken: ts.CancellationToken) {
+        }
+
+        public isCancellationRequested() {
+            return this.cancellationToken && this.cancellationToken.isCancellationRequested();
+        }
+    }
+
+    export interface LanguageServiceAdapter {
+        getHost(): LanguageServiceAdapterHost;
+        getLanguageService(): ts.LanguageService;
+        getClassifier(): ts.Classifier;
+        getPreProcessedFileInfo(fileName: string, fileContents: string): ts.PreProcessedFileInfo;
+    }
+
+    export class LanguageServiceAdapterHost  {
+        protected fileNameToScript: ts.Map<ScriptInfo> = {};
+        
+        constructor(protected cancellationToken: ts.CancellationToken = CancellationToken.None,
+            protected settings = ts.getDefaultCompilerOptions()) { 
+        }
+
+        public getNewLine(): string {
+            return "\r\n";
+        }
+
+        public getFilenames(): string[] {
+            var fileNames: string[] = [];
+            ts.forEachKey(this.fileNameToScript,(fileName) => { fileNames.push(fileName); });
+            return fileNames;
+        }
+
+        public getScriptInfo(fileName: string): ScriptInfo {
+            return ts.lookUp(this.fileNameToScript, fileName);
+        }
+
+        public addScript(fileName: string, content: string): void {
+            this.fileNameToScript[fileName] = new ScriptInfo(fileName, content);
+        }
+
+        public editScript(fileName: string, start: number, end: number, newText: string) {
+            var script = this.getScriptInfo(fileName);
+            if (script !== null) {
+                script.editContent(start, end, newText);
+                return;
+            }
+
+            throw new Error("No script with name '" + fileName + "'");
+        }
+
+        public openFile(fileName: string): void {
+        }
+
+        /**
+          * @param line 0 based index
+          * @param col 0 based index
+          */
+        public positionToLineAndCharacter(fileName: string, position: number): ts.LineAndCharacter {
+            var script: ScriptInfo = this.fileNameToScript[fileName];
+            assert.isNotNull(script);
+
+            return ts.computeLineAndCharacterOfPosition(script.lineMap, position);
+        }
+    }
+
+    /// Native adapter
+    class NativeLanguageServiceHost extends LanguageServiceAdapterHost implements ts.LanguageServiceHost { 
+        getCompilationSettings(): ts.CompilerOptions { return this.settings; }
+        getCancellationToken(): ts.CancellationToken { return this.cancellationToken; }
+        getCurrentDirectory(): string { return ""; }
+        getDefaultLibFileName(): string { return ""; }
+        getScriptFileNames(): string[] { return this.getFilenames(); }
+        getScriptSnapshot(fileName: string): ts.IScriptSnapshot {
+            var script = this.getScriptInfo(fileName);
+            return script ? new ScriptSnapshot(script) : undefined;
+        }
+        getScriptVersion(fileName: string): string {
+            var script = this.getScriptInfo(fileName);
+            return script ? script.version.toString() : undefined;
+        }
+        log(s: string): void { }
+        trace(s: string): void { }
+        error(s: string): void { }
+    }
+
+    export class NativeLanugageServiceAdapter implements LanguageServiceAdapter {
+        private host: NativeLanguageServiceHost;
+        constructor(cancellationToken?: ts.CancellationToken, options?: ts.CompilerOptions) { 
+            this.host = new NativeLanguageServiceHost(cancellationToken, options);
+        }
+        getHost() { return this.host; }
+        getLanguageService(): ts.LanguageService { return ts.createLanguageService(this.host); }
+        getClassifier(): ts.Classifier { return ts.createClassifier(); }
+        getPreProcessedFileInfo(fileName: string, fileContents: string): ts.PreProcessedFileInfo { return ts.preProcessFile(fileContents); }
+    }
+
+    /// Shim adapter
+    class ShimLanguageServiceHost extends LanguageServiceAdapterHost implements ts.LanguageServiceShimHost {
+        private nativeHost: NativeLanguageServiceHost;
+        constructor(cancellationToken?: ts.CancellationToken, options?: ts.CompilerOptions) {
+            super(cancellationToken, options);
+            this.nativeHost = new NativeLanguageServiceHost(cancellationToken, options);
+        }
+
+        getFilenames(): string[] { return this.nativeHost.getFilenames(); }
+        getScriptInfo(fileName: string): ScriptInfo { return this.nativeHost.getScriptInfo(fileName); }
+        addScript(fileName: string, content: string): void { this.nativeHost.addScript(fileName, content); }
+        editScript(fileName: string, start: number, end: number, newText: string): void { this.nativeHost.editScript(fileName, start, end, newText); }
+        positionToLineAndCharacter(fileName: string, position: number): ts.LineAndCharacter { return this.nativeHost.positionToLineAndCharacter(fileName, position); }
+
+        getCompilationSettings(): string { return JSON.stringify(this.nativeHost.getCompilationSettings()); }
+        getCancellationToken(): ts.CancellationToken { return this.nativeHost.getCancellationToken(); }
+        getCurrentDirectory(): string { return this.nativeHost.getCurrentDirectory(); }
+        getDefaultLibFileName(): string { return this.nativeHost.getDefaultLibFileName(); }
+        getScriptFileNames(): string { return JSON.stringify(this.nativeHost.getScriptFileNames()); }
+        getScriptSnapshot(fileName: string): ts.ScriptSnapshotShim {
+            var nativeScriptSnapshot = this.nativeHost.getScriptSnapshot(fileName);
+            return nativeScriptSnapshot && new ScriptSnapshotProxy(nativeScriptSnapshot); 
+        }
+        getScriptVersion(fileName: string): string { return this.nativeHost.getScriptVersion(fileName); }
+        getLocalizedDiagnosticMessages(): string { return JSON.stringify({}); }
+        log(s: string): void { this.nativeHost.log(s); }
+        trace(s: string): void { this.nativeHost.trace(s); }
+        error(s: string): void { this.nativeHost.error(s); }
+    }
+
+    class ClassifierShimProxy implements ts.Classifier { 
+        constructor(private shim: ts.ClassifierShim) {
+        }
+        getClassificationsForLine(text: string, lexState: ts.EndOfLineState, classifyKeywordsInGenerics?: boolean): ts.ClassificationResult {
+            var result = this.shim.getClassificationsForLine(text, lexState, classifyKeywordsInGenerics).split('\n');
+            var entries: ts.ClassificationInfo[] = [];
+            var i = 0;
+            var position = 0;
+
+            for (; i < result.length - 1; i += 2) {
+                var t = entries[i / 2] = {
+                    length: parseInt(result[i]),
+                    classification: parseInt(result[i + 1])
+                };
+
+                assert.isTrue(t.length > 0, "Result length should be greater than 0, got :" + t.length);
+                position += t.length;
+            }
+            var finalLexState = parseInt(result[result.length - 1]);
+
+            assert.equal(position, text.length, "Expected cumulative length of all entries to match the length of the source. expected: " + text.length + ", but got: " + position);
+
+            return {
+                finalLexState,
+                entries
+            };
+        }
+    }
+
+    function unwrapJSONCallResult(result: string): any {
+        var parsedResult = JSON.parse(result);
+        if (parsedResult.error) {
+            throw new Error("Language Service Shim Error: " + JSON.stringify(parsedResult.error));
+        }
+        else if (parsedResult.canceled) { 
+            throw new ts.OperationCanceledException();
+        }
+        return parsedResult.result;
+    }
+
+    class LanguageServiceShimProxy implements ts.LanguageService {
+        constructor(private shim: ts.LanguageServiceShim) {
+        }
+        private unwrappJSONCallResult(result: string): any {
+            var parsedResult = JSON.parse(result);
+            if (parsedResult.error) {
+                throw new Error("Language Service Shim Error: " + JSON.stringify(parsedResult.error));
+            }
+            return parsedResult.result;
+        }
+        cleanupSemanticCache(): void {
+            this.shim.cleanupSemanticCache();
+        }
+        getSyntacticDiagnostics(fileName: string): ts.Diagnostic[] {
+            return unwrapJSONCallResult(this.shim.getSyntacticDiagnostics(fileName));
+        }
+        getSemanticDiagnostics(fileName: string): ts.Diagnostic[] {
+            return unwrapJSONCallResult(this.shim.getSemanticDiagnostics(fileName));
+        }
+        getCompilerOptionsDiagnostics(): ts.Diagnostic[] {
+            return unwrapJSONCallResult(this.shim.getCompilerOptionsDiagnostics());
+        }
+        getSyntacticClassifications(fileName: string, span: ts.Span): ts.ClassifiedSpan[] {
+            return unwrapJSONCallResult(this.shim.getSyntacticClassifications(fileName, span.start, span.length));
+        }
+        getSemanticClassifications(fileName: string, span: ts.Span): ts.ClassifiedSpan[] {
+            return unwrapJSONCallResult(this.shim.getSemanticClassifications(fileName, span.start, span.length));
+        }
+        getCompletionsAtPosition(fileName: string, position: number): ts.CompletionInfo {
+            return unwrapJSONCallResult(this.shim.getCompletionsAtPosition(fileName, position));
+        }
+        getCompletionEntryDetails(fileName: string, position: number, entryName: string): ts.CompletionEntryDetails {
+            return unwrapJSONCallResult(this.shim.getCompletionEntryDetails(fileName, position, entryName));
+        }
+        getQuickInfoAtPosition(fileName: string, position: number): ts.QuickInfo {
+            return unwrapJSONCallResult(this.shim.getQuickInfoAtPosition(fileName, position));
+        }
+        getNameOrDottedNameSpan(fileName: string, startPos: number, endPos: number): ts.Span {
+            return unwrapJSONCallResult(this.shim.getNameOrDottedNameSpan(fileName, startPos, endPos));
+        }
+        getBreakpointStatementAtPosition(fileName: string, position: number): ts.Span {
+            return unwrapJSONCallResult(this.shim.getBreakpointStatementAtPosition(fileName, position));
+        }
+        getSignatureHelpItems(fileName: string, position: number): ts.SignatureHelpItems {
+            return unwrapJSONCallResult(this.shim.getSignatureHelpItems(fileName, position));
+        }
+        getRenameInfo(fileName: string, position: number): ts.RenameInfo {
+            return unwrapJSONCallResult(this.shim.getRenameInfo(fileName, position));
+        }
+        findRenameLocations(fileName: string, position: number, findInStrings: boolean, findInComments: boolean): ts.RenameLocation[] {
+            return unwrapJSONCallResult(this.shim.findRenameLocations(fileName, position, findInStrings, findInComments));
+        }
+        getDefinitionAtPosition(fileName: string, position: number): ts.DefinitionInfo[] {
+            return unwrapJSONCallResult(this.shim.getDefinitionAtPosition(fileName, position));
+        }
+        getReferencesAtPosition(fileName: string, position: number): ts.ReferenceEntry[] {
+            return unwrapJSONCallResult(this.shim.getReferencesAtPosition(fileName, position));
+        }
+        getOccurrencesAtPosition(fileName: string, position: number): ts.ReferenceEntry[] {
+            return unwrapJSONCallResult(this.shim.getOccurrencesAtPosition(fileName, position));
+        }
+        getNavigateToItems(searchValue: string): ts.NavigateToItem[] {
+            return unwrapJSONCallResult(this.shim.getNavigateToItems(searchValue));
+        }
+        getNavigationBarItems(fileName: string): ts.NavigationBarItem[] {
+            return unwrapJSONCallResult(this.shim.getNavigationBarItems(fileName));
+        }
+        getOutliningSpans(fileName: string): ts.OutliningSpan[] {
+            return unwrapJSONCallResult(this.shim.getOutliningSpans(fileName));
+        }
+        getTodoComments(fileName: string, descriptors: ts.TodoCommentDescriptor[]): ts.TodoComment[] {
+            return unwrapJSONCallResult(this.shim.getTodoComments(fileName, JSON.stringify(descriptors)));
+        }
+        getBraceMatchingAtPosition(fileName: string, position: number): ts.Span[] {
+            return unwrapJSONCallResult(this.shim.getBraceMatchingAtPosition(fileName, position));
+        }
+        getIndentationAtPosition(fileName: string, position: number, options: ts.EditorOptions): number {
+            return unwrapJSONCallResult(this.shim.getIndentationAtPosition(fileName, position, JSON.stringify(options)));
+        }
+        getFormattingEditsForRange(fileName: string, start: number, end: number, options: ts.FormatCodeOptions): ts.TextChange[] {
+            return unwrapJSONCallResult(this.shim.getFormattingEditsForRange(fileName, start, end, JSON.stringify(options)));
+        }
+        getFormattingEditsForDocument(fileName: string, options: ts.FormatCodeOptions): ts.TextChange[] {
+            return unwrapJSONCallResult(this.shim.getFormattingEditsForDocument(fileName, JSON.stringify(options)));
+        }
+        getFormattingEditsAfterKeystroke(fileName: string, position: number, key: string, options: ts.FormatCodeOptions): ts.TextChange[] {
+            return unwrapJSONCallResult(this.shim.getFormattingEditsAfterKeystroke(fileName, position, key, JSON.stringify(options)));
+        }
+        getEmitOutput(fileName: string): ts.EmitOutput {
+            return unwrapJSONCallResult(this.shim.getEmitOutput(fileName));
+        }
+        getProgram(): ts.Program {
+            throw new Error("Program can not be marshaled across the shim layer.");
+        }
+        getSourceFile(fileName: string): ts.SourceFile {
+            throw new Error("SourceFile can not be marshaled across the shim layer.");
+        }
+        dispose(): void { this.shim.dispose({}); }
+    }
+
+    export class ShimLanugageServiceAdapter implements LanguageServiceAdapter {
+        private host: ShimLanguageServiceHost;
+        private factory: ts.TypeScriptServicesFactory;
+        constructor(cancellationToken?: ts.CancellationToken, options?: ts.CompilerOptions) {
+            this.host = new ShimLanguageServiceHost(cancellationToken, options);
+            this.factory = new TypeScript.Services.TypeScriptServicesFactory();
+        }
+        getHost() { return this.host; }
+        getLanguageService(): ts.LanguageService { return new LanguageServiceShimProxy(this.factory.createLanguageServiceShim(this.host)); }
+        getClassifier(): ts.Classifier { return new ClassifierShimProxy(this.factory.createClassifierShim(this.host)); }
+        getPreProcessedFileInfo(fileName: string, fileContents: string): ts.PreProcessedFileInfo {
+            var shimResult: {
+                referencedFiles: ts.IFileReference[];
+                importedFiles: ts.IFileReference[];
+                isLibFile: boolean;
+            };
+
+            var coreServicesShim = this.factory.createCoreServicesShim(this.host);
+            shimResult = unwrapJSONCallResult(coreServicesShim.getPreProcessedFileInfo(fileName, ts.ScriptSnapshot.fromString(fileContents)));
+
+            var convertResult: ts.PreProcessedFileInfo = {
+                referencedFiles: [],
+                importedFiles: [],
+                isLibFile: shimResult.isLibFile
+            };
+
+            ts.forEach(shimResult.referencedFiles, refFile => {
+                convertResult.referencedFiles.push({
+                    fileName: refFile.path,
+                    start: refFile.position,
+                    length: refFile.length
+                });
+            });
+
+            ts.forEach(shimResult.importedFiles, importedFile => {
+                convertResult.importedFiles.push({
+                    fileName: importedFile.path,
+                    start: importedFile.position,
+                    length: importedFile.length
+                });
+            });
+
+            return convertResult;
+        }
+    }
+
+    // Server adapter
+    class SessionClientHost extends NativeLanguageServiceHost implements ts.server.SessionClientHost { 
+        private client: ts.server.SessionClient;
+
+        constructor(cancellationToken: ts.CancellationToken, settings: ts.CompilerOptions) {
+            super(cancellationToken, settings);
+        }
+
+        onMessage(message: string): void { 
+        
+        }
+
+        writeMessage(message: string): void { 
+        
+        }
+
+        setClient(client: ts.server.SessionClient) {
+            this.client = client;
+        }
+
+        openFile(fileName: string): void {
+            super.openFile(fileName);
+            this.client.openFile(fileName);
+        }
+
+        editScript(fileName: string, start: number, end: number, newText: string) {
+            super.editScript(fileName, start, end, newText);
+            this.client.changeFile(fileName, start, end, newText);
+        }
+    }
+
+    class SessionServerHost implements ts.server.ServerHost, ts.server.Logger { 
+        args: string[] = [];
+        newLine: string;
+        useCaseSensitiveFileNames: boolean = false;
+
+        constructor(private host: NativeLanguageServiceHost) {
+            this.newLine = this.host.getNewLine();
+        }
+
+        onMessage(message: string): void { 
+        
+        }
+
+        writeMessage(message: string): void {
+        }
+
+        write(message: string): void { 
+            this.writeMessage(message);
+        }
+
+        readFile(fileName: string): string {
+            if (fileName.indexOf(Harness.Compiler.defaultLibFileName) >= 0) { 
+                fileName = Harness.Compiler.defaultLibFileName;
+            }
+             
+            var snapshot = this.host.getScriptSnapshot(fileName);
+            return snapshot && snapshot.getText(0, snapshot.getLength());
+        }
+
+        writeFile(name: string, text: string, writeByteOrderMark: boolean): void {
+        }
+
+        resolvePath(path: string): string {
+            return path;
+        }
+
+        fileExists(path: string): boolean {
+            return !!this.host.getScriptSnapshot(path);
+        }
+
+        directoryExists(path: string): boolean {
+            return false;
+        }
+
+        getExecutingFilePath(): string {
+            return "";
+        }
+
+        exit(exitCode: number): void {
+        }
+
+        createDirectory(directoryName: string): void {
+            throw new Error("Not Implemented Yet.");
+        }
+
+        getCurrentDirectory(): string {
+            return this.host.getCurrentDirectory();
+        }
+
+        readDirectory(path: string, extension?: string): string[] {
+            throw new Error("Not implemented Yet.");
+        }
+        
+        watchFile(fileName: string, callback: (fileName: string) => void): ts.FileWatcher { 
+            return { close() { } };
+        }
+
+        close(): void {
+        }
+
+        info(message: string): void {
+            return this.host.log(message);
+        }
+
+        msg(message: string) {
+            return this.host.log(message);
+        }
+
+        endGroup(): void {
+        }
+
+        perftrc(message: string): void {
+            return this.host.log(message);
+        }
+
+        startGroup(): void {
+        }
+    }
+    
+    export class ServerLanugageServiceAdapter implements LanguageServiceAdapter {
+        private host: SessionClientHost;
+        private client: ts.server.SessionClient;
+        constructor(cancellationToken?: ts.CancellationToken, options?: ts.CompilerOptions) {
+            // This is the main host that tests use to direct tests
+            var clientHost = new SessionClientHost(cancellationToken, options);
+            var client = new ts.server.SessionClient(clientHost);
+
+            // This host is just a proxy for the clientHost, it uses the client
+            // host to answer server queries about files on disk
+            var serverHost = new SessionServerHost(clientHost);
+            var server = new ts.server.Session(serverHost, serverHost);
+
+            // Fake the connection between the client and the server
+            serverHost.writeMessage = client.onMessage.bind(client);
+            clientHost.writeMessage = server.onMessage.bind(server);
+
+            // Wire the client to the host to get notifications when a file is open
+            // or edited.
+            clientHost.setClient(client);
+
+            // Set the properties
+            this.client = client;
+            this.host = clientHost;
+        }
+        getHost() { return this.host; }
+        getLanguageService(): ts.LanguageService { return this.client; }
+        getClassifier(): ts.Classifier { throw new Error("getClassifier is not available using the server interface."); }
+        getPreProcessedFileInfo(fileName: string, fileContents: string): ts.PreProcessedFileInfo { throw new Error("getPreProcessedFileInfo is not available using the server interface."); }
+    }
+}
  