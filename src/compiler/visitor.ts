/// <reference path="checker.ts" />

/* @internal */
namespace ts {
<<<<<<< HEAD
=======
    export type OneOrMore<T extends Node> = T | NodeArrayNode<T>;

>>>>>>> 319ff614
    /**
     * Describes an edge of a Node, used when traversing a syntax tree.
     */
    interface NodeEdge {
        /** The property name for the edge. */
        name: string;

        /** Indicates that the result is optional. */
        optional?: boolean;

        /** A callback used to test whether a node is valid. */
        test?: (node: Node) => node is Node;

        /** A callback used to lift a NodeArrayNode into a valid node. */
        lift?: (nodes: NodeArray<Node>) => Node;
    };

    /**
     * Describes the shape of a Node.
     */
    type NodeTraversalPath = NodeEdge[];

    /**
     * This map contains information about the shape of each Node in "types.ts" pertaining to how
     * each node should be traversed during a transformation.
     *
     * Each edge corresponds to a property in a Node subtype that should be traversed when visiting
     * each child. The properties are assigned in the order in which traversal should occur.
     *
     * NOTE: This needs to be kept up to date with changes to nodes in "types.ts". Currently, this
     *       map is not comprehensive. Only node edges relevant to tree transformation are
     *       currently defined. We may extend this to be more comprehensive, and eventually
     *       supplant the existing `forEachChild` implementation if performance is not
     *       significantly impacted.
     */
    const nodeEdgeTraversalMap: Map<NodeTraversalPath> = {
        [SyntaxKind.QualifiedName]: [
            { name: "left", test: isEntityName },
            { name: "right", test: isIdentifier },
        ],
        [SyntaxKind.ComputedPropertyName]: [
            { name: "expression", test: isExpression },
        ],
        [SyntaxKind.Parameter]: [
            { name: "decorators", test: isDecorator },
            { name: "modifiers", test: isModifier },
            { name: "name", test: isBindingName },
            { name: "type", test: isTypeNode, optional: true },
            { name: "initializer", test: isExpression, optional: true },
        ],
        [SyntaxKind.Decorator]: [
            { name: "expression", test: isLeftHandSideExpression },
        ],
        [SyntaxKind.PropertyDeclaration]: [
            { name: "decorators", test: isDecorator },
            { name: "modifiers", test: isModifier },
            { name: "name", test: isPropertyName },
            { name: "type", test: isTypeNode, optional: true },
            { name: "initializer", test: isExpression, optional: true },
        ],
        [SyntaxKind.MethodDeclaration]: [
            { name: "decorators", test: isDecorator },
            { name: "modifiers", test: isModifier },
            { name: "name", test: isPropertyName },
            { name: "typeParameters", test: isTypeParameter },
            { name: "parameters", test: isParameter },
            { name: "type", test: isTypeNode, optional: true },
            { name: "body", test: isBlock, optional: true },
        ],
        [SyntaxKind.Constructor]: [
            { name: "decorators", test: isDecorator },
            { name: "modifiers", test: isModifier },
            { name: "typeParameters", test: isTypeParameter },
            { name: "parameters", test: isParameter },
            { name: "type", test: isTypeNode, optional: true },
            { name: "body", test: isBlock, optional: true },
        ],
        [SyntaxKind.GetAccessor]: [
            { name: "decorators", test: isDecorator },
            { name: "modifiers", test: isModifier },
            { name: "name", test: isPropertyName },
            { name: "typeParameters", test: isTypeParameter },
            { name: "parameters", test: isParameter },
            { name: "type", test: isTypeNode, optional: true },
            { name: "body", test: isBlock, optional: true },
        ],
        [SyntaxKind.SetAccessor]: [
            { name: "decorators", test: isDecorator },
            { name: "modifiers", test: isModifier },
            { name: "name", test: isPropertyName },
            { name: "typeParameters", test: isTypeParameter },
            { name: "parameters", test: isParameter },
            { name: "type", test: isTypeNode, optional: true },
            { name: "body", test: isBlock, optional: true },
        ],
        [SyntaxKind.ObjectBindingPattern]: [
            { name: "elements", test: isBindingElement },
        ],
        [SyntaxKind.ArrayBindingPattern]: [
            { name: "elements", test: isBindingElement },
        ],
        [SyntaxKind.BindingElement]: [
            { name: "propertyName", test: isPropertyName, optional: true },
            { name: "name", test: isBindingName },
            { name: "initializer", test: isExpression, optional: true },
        ],
        [SyntaxKind.ArrayLiteralExpression]: [
            { name: "elements", test: isExpression },
        ],
        [SyntaxKind.ObjectLiteralExpression]: [
            { name: "properties", test: isObjectLiteralElement },
        ],
        [SyntaxKind.PropertyAccessExpression]: [
            { name: "expression", test: isLeftHandSideExpression },
            { name: "name", test: isIdentifier },
        ],
        [SyntaxKind.ElementAccessExpression]: [
            { name: "expression", test: isLeftHandSideExpression },
            { name: "argumentExpression", test: isExpression },
        ],
        [SyntaxKind.CallExpression]: [
            { name: "expression", test: isLeftHandSideExpression },
            { name: "typeArguments", test: isTypeNode },
            { name: "arguments", test: isExpression },
        ],
        [SyntaxKind.NewExpression]: [
            { name: "expression", test: isLeftHandSideExpression },
            { name: "typeArguments", test: isTypeNode },
            { name: "arguments", test: isExpression },
        ],
        [SyntaxKind.TaggedTemplateExpression]: [
            { name: "tag", test: isLeftHandSideExpression },
            { name: "template", test: isTemplate },
        ],
        [SyntaxKind.TypeAssertionExpression]: [
            { name: "type", test: isTypeNode },
            { name: "expression", test: isUnaryExpression },
        ],
        [SyntaxKind.ParenthesizedExpression]: [
            { name: "expression", test: isExpression },
        ],
        [SyntaxKind.FunctionExpression]: [
            { name: "decorators", test: isDecorator },
            { name: "modifiers", test: isModifier },
            { name: "name", test: isIdentifier, optional: true },
            { name: "typeParameters", test: isTypeParameter },
            { name: "parameters", test: isParameter },
            { name: "type", test: isTypeNode, optional: true },
            { name: "body", test: isBlock, optional: true },
        ],
        [SyntaxKind.ArrowFunction]: [
            { name: "decorators", test: isDecorator },
            { name: "modifiers", test: isModifier },
            { name: "typeParameters", test: isTypeParameter },
            { name: "parameters", test: isParameter },
            { name: "type", test: isTypeNode, optional: true },
            { name: "body", test: isConciseBody, lift: liftToBlock },
        ],
        [SyntaxKind.DeleteExpression]: [
            { name: "expression", test: isUnaryExpression },
        ],
        [SyntaxKind.TypeOfExpression]: [
            { name: "expression", test: isUnaryExpression },
        ],
        [SyntaxKind.VoidExpression]: [
            { name: "expression", test: isUnaryExpression },
        ],
        [SyntaxKind.AwaitExpression]: [
            { name: "expression", test: isUnaryExpression },
        ],
        [SyntaxKind.PrefixUnaryExpression]: [
            { name: "operand", test: isUnaryExpression },
        ],
        [SyntaxKind.PostfixUnaryExpression]: [
            { name: "operand", test: isLeftHandSideExpression },
        ],
        [SyntaxKind.BinaryExpression]: [
            { name: "left", test: isExpression },
            { name: "right", test: isExpression },
        ],
        [SyntaxKind.ConditionalExpression]: [
            { name: "condition", test: isExpression },
            { name: "whenTrue", test: isExpression },
            { name: "whenFalse", test: isExpression },
        ],
        [SyntaxKind.TemplateExpression]: [
            { name: "head", test: isTemplateLiteralFragment },
            { name: "templateSpans", test: isTemplateSpan },
        ],
        [SyntaxKind.YieldExpression]: [
            { name: "expression", test: isExpression, optional: true },
        ],
        [SyntaxKind.SpreadElementExpression]: [
            { name: "expression", test: isExpression },
        ],
        [SyntaxKind.ClassExpression]: [
            { name: "decorators", test: isDecorator },
            { name: "modifiers", test: isModifier },
            { name: "name", test: isIdentifier, optional: true },
            { name: "typeParameters", test: isTypeParameter },
            { name: "heritageClauses", test: isHeritageClause },
            { name: "members", test: isClassElement },
        ],
        [SyntaxKind.ExpressionWithTypeArguments]: [
            { name: "expression", test: isLeftHandSideExpression },
            { name: "typeArguments", test: isTypeNode },
        ],
        [SyntaxKind.AsExpression]: [
            { name: "expression", test: isExpression },
            { name: "type", test: isTypeNode },
        ],
        [SyntaxKind.TemplateSpan]: [
            { name: "expression", test: isExpression },
            { name: "literal", test: isTemplateLiteralFragment },
        ],
        [SyntaxKind.Block]: [
            { name: "statements", test: isStatement },
        ],
        [SyntaxKind.VariableStatement]: [
            { name: "decorators", test: isDecorator },
            { name: "modifiers", test: isModifier },
            { name: "declarationList", test: isVariableDeclarationList },
        ],
        [SyntaxKind.ExpressionStatement]: [
            { name: "expression", test: isExpression },
        ],
        [SyntaxKind.IfStatement]: [
            { name: "expression", test: isExpression },
            { name: "thenStatement", test: isStatement, lift: liftToBlock },
            { name: "elseStatement", test: isStatement, lift: liftToBlock, optional: true },
        ],
        [SyntaxKind.DoStatement]: [
            { name: "statement", test: isStatement, lift: liftToBlock },
            { name: "expression", test: isExpression },
        ],
        [SyntaxKind.WhileStatement]: [
            { name: "expression", test: isExpression },
            { name: "statement", test: isStatement, lift: liftToBlock },
        ],
        [SyntaxKind.ForStatement]: [
            { name: "initializer", test: isForInitializer, optional: true },
            { name: "condition", test: isExpression, optional: true },
            { name: "incrementor", test: isExpression, optional: true },
            { name: "statement", test: isStatement, lift: liftToBlock },
        ],
        [SyntaxKind.ForInStatement]: [
            { name: "initializer", test: isForInitializer },
            { name: "expression", test: isExpression },
            { name: "statement", test: isStatement, lift: liftToBlock },
        ],
        [SyntaxKind.ForOfStatement]: [
            { name: "initializer", test: isForInitializer },
            { name: "expression", test: isExpression },
            { name: "statement", test: isStatement, lift: liftToBlock },
        ],
        [SyntaxKind.ContinueStatement]: [
            { name: "label", test: isIdentifier, optional: true },
        ],
        [SyntaxKind.BreakStatement]: [
            { name: "label", test: isIdentifier, optional: true },
        ],
        [SyntaxKind.ReturnStatement]: [
            { name: "expression", test: isExpression, optional: true },
        ],
        [SyntaxKind.WithStatement]: [
            { name: "expression", test: isExpression },
            { name: "statement", test: isStatement, lift: liftToBlock },
        ],
        [SyntaxKind.SwitchStatement]: [
            { name: "expression", test: isExpression },
            { name: "caseBlock", test: isCaseBlock },
        ],
        [SyntaxKind.LabeledStatement]: [
            { name: "label", test: isIdentifier },
            { name: "statement", test: isStatement, lift: liftToBlock },
        ],
        [SyntaxKind.ThrowStatement]: [
            { name: "expression", test: isExpression },
        ],
        [SyntaxKind.TryStatement]: [
            { name: "tryBlock", test: isBlock },
            { name: "catchClause", test: isCatchClause, optional: true },
            { name: "finallyBlock", test: isBlock, optional: true },
        ],
        [SyntaxKind.VariableDeclaration]: [
            { name: "name", test: isBindingName },
            { name: "type", test: isTypeNode, optional: true },
            { name: "initializer", test: isExpression, optional: true },
        ],
        [SyntaxKind.VariableDeclarationList]: [
            { name: "declarations", test: isVariableDeclaration },
        ],
        [SyntaxKind.FunctionDeclaration]: [
            { name: "decorators", test: isDecorator },
            { name: "modifiers", test: isModifier },
            { name: "name", test: isIdentifier, optional: true },
            { name: "typeParameters", test: isTypeParameter },
            { name: "parameters", test: isParameter },
            { name: "type", test: isTypeNode, optional: true },
            { name: "body", test: isBlock, optional: true },
        ],
        [SyntaxKind.ClassDeclaration]: [
            { name: "decorators", test: isDecorator },
            { name: "modifiers", test: isModifier },
            { name: "name", test: isIdentifier, optional: true },
            { name: "typeParameters", test: isTypeParameter },
            { name: "heritageClauses", test: isHeritageClause },
            { name: "members", test: isClassElement },
        ],
        [SyntaxKind.EnumDeclaration]: [
            { name: "decorators", test: isDecorator },
            { name: "modifiers", test: isModifier },
            { name: "name", test: isIdentifier },
            { name: "members", test: isEnumMember },
        ],
        [SyntaxKind.ModuleDeclaration]: [
            { name: "decorators", test: isDecorator },
            { name: "modifiers", test: isModifier },
            { name: "name", test: isModuleName },
            { name: "body", test: isModuleBody },
        ],
        [SyntaxKind.ModuleBlock]: [
            { name: "statements", test: isStatement },
        ],
        [SyntaxKind.CaseBlock]: [
            { name: "clauses", test: isCaseOrDefaultClause },
        ],
        [SyntaxKind.ImportEqualsDeclaration]: [
            { name: "decorators", test: isDecorator },
            { name: "modifiers", test: isModifier },
            { name: "name", test: isIdentifier },
            { name: "moduleReference", test: isModuleReference },
        ],
        [SyntaxKind.ImportDeclaration]: [
            { name: "decorators", test: isDecorator },
            { name: "modifiers", test: isModifier },
            { name: "importClause", test: isImportClause, optional: true },
            { name: "moduleSpecifier", test: isExpression },
        ],
        [SyntaxKind.ImportClause]: [
            { name: "name", test: isIdentifier, optional: true },
            { name: "namedBindings", test: isNamedImportBindings, optional: true },
        ],
        [SyntaxKind.NamespaceImport]: [
            { name: "name", test: isIdentifier },
        ],
        [SyntaxKind.NamedImports]: [
            { name: "elements", test: isImportSpecifier },
        ],
        [SyntaxKind.ImportSpecifier]: [
            { name: "propertyName", test: isIdentifier, optional: true },
            { name: "name", test: isIdentifier },
        ],
        [SyntaxKind.ExportAssignment]: [
            { name: "decorators", test: isDecorator },
            { name: "modifiers", test: isModifier },
            { name: "expression", test: isExpression },
        ],
        [SyntaxKind.ExportDeclaration]: [
            { name: "decorators", test: isDecorator },
            { name: "modifiers", test: isModifier },
            { name: "exportClause", test: isNamedExports, optional: true },
            { name: "moduleSpecifier", test: isExpression, optional: true },
        ],
        [SyntaxKind.NamedExports]: [
            { name: "elements", test: isExportSpecifier },
        ],
        [SyntaxKind.ExportSpecifier]: [
            { name: "propertyName", test: isIdentifier, optional: true },
            { name: "name", test: isIdentifier },
        ],
        [SyntaxKind.ExternalModuleReference]: [
            { name: "expression", test: isExpression, optional: true },
        ],
        [SyntaxKind.JsxElement]: [
            { name: "openingElement", test: isJsxOpeningElement },
            { name: "children", test: isJsxChild },
            { name: "closingElement", test: isJsxClosingElement },
        ],
        [SyntaxKind.JsxSelfClosingElement]: [
            { name: "tagName", test: isEntityName },
            { name: "attributes", test: isJsxAttributeLike },
        ],
        [SyntaxKind.JsxOpeningElement]: [
            { name: "tagName", test: isEntityName },
            { name: "attributes", test: isJsxAttributeLike },
        ],
        [SyntaxKind.JsxClosingElement]: [
            { name: "tagName", test: isEntityName },
        ],
        [SyntaxKind.JsxAttribute]: [
            { name: "name", test: isIdentifier },
            { name: "initializer", test: isExpression, optional: true },
        ],
        [SyntaxKind.JsxSpreadAttribute]: [
            { name: "expression", test: isExpression },
        ],
        [SyntaxKind.JsxExpression]: [
            { name: "expression", test: isExpression, optional: true },
        ],
        [SyntaxKind.CaseClause]: [
            { name: "expression", test: isExpression },
            { name: "statements", test: isStatement },
        ],
        [SyntaxKind.DefaultClause]: [
            { name: "statements", test: isStatement },
        ],
        [SyntaxKind.HeritageClause]: [
            { name: "types", test: isExpressionWithTypeArguments },
        ],
        [SyntaxKind.CatchClause]: [
            { name: "variableDeclaration", test: isVariableDeclaration },
            { name: "block", test: isBlock },
        ],
        [SyntaxKind.PropertyAssignment]: [
            { name: "name", test: isPropertyName },
            { name: "initializer", test: isExpression },
        ],
        [SyntaxKind.ShorthandPropertyAssignment]: [
            { name: "name", test: isIdentifier },
            { name: "objectAssignmentInitializer", test: isExpression, optional: true },
        ],
        [SyntaxKind.EnumMember]: [
            { name: "name", test: isPropertyName },
            { name: "initializer", test: isExpression, optional: true },
        ],
        [SyntaxKind.SourceFile]: [
            { name: "statements", test: isStatement },
        ],
    };

    /**
     * Similar to `reduceLeft`, performs a reduction against each child of a node.
     * NOTE: Unlike `forEachChild`, this does *not* visit every node. Only nodes added to the
     *       `nodeEdgeTraversalMap` above will be visited.
     *
     * @param node The node containing the children to reduce.
     * @param f The callback function
     * @param initial The initial value to supply to the reduction.
     */
    export function reduceEachChild<T>(node: Node, f: (memo: T, node: Node) => T, initial: T) {
        if (node === undefined) {
            return undefined;
        }

        let result = initial;
        const edgeTraversalPath = nodeEdgeTraversalMap[node.kind];
        if (edgeTraversalPath) {
            for (const edge of edgeTraversalPath) {
                const value = (<Map<any>>node)[edge.name];
                if (value !== undefined) {
                    result = isArray(value)
                        ? reduceLeft(<NodeArray<Node>>value, f, result)
                        : f(result, <Node>value);
                }
            }
        }

        return result;
    }

    /**
     * Visits a Node using the supplied visitor, possibly returning a new Node in its place.
     *
     * @param node The Node to visit.
     * @param visitor The callback used to visit the Node.
     * @param test A callback to execute to verify the Node is valid.
     * @param optional An optional value indicating whether the Node is itself optional.
     * @param lift An optional callback to execute to lift a NodeArrayNode into a valid Node.
     */
    export function visitNode<T extends Node>(node: T, visitor: (node: Node) => Node, test: (node: Node) => boolean, optional?: boolean, lift?: (node: NodeArray<Node>) => T): T {
        if (node === undefined) {
            return undefined;
        }

        const visited = visitor(node);
        if (visited === node) {
            return node;
        }

        const lifted = liftNode(visited, lift);
        if (lifted === undefined) {
            Debug.assert(optional, "Node not optional.");
            return undefined;
        }

        Debug.assert(test === undefined || test(visited), "Wrong node type after visit.");
        aggregateTransformFlags(visited);
        return <T>visited;
    }

    /**
     * Visits a NodeArray using the supplied visitor, possibly returning a new NodeArray in its place.
     *
     * @param nodes The NodeArray to visit.
     * @param visitor The callback used to visit a Node.
     * @param test A node test to execute for each node.
     * @param start An optional value indicating the starting offset at which to start visiting.
     * @param count An optional value indicating the maximum number of nodes to visit.
     */
    export function visitNodes<T extends Node, TArray extends NodeArray<T>>(nodes: TArray, visitor: (node: Node) => Node, test: (node: Node) => boolean, start?: number, count?: number): TArray {
        if (nodes === undefined) {
            return undefined;
        }

        let updated: T[];

        // Ensure start and count have valid values
        const length = nodes.length;
        if (start === undefined || start < 0) {
            start = 0;
        }

        if (count === undefined || count > length - start) {
            count = length - start;
        }

        // If we are not visiting all of the original nodes, we must always create a new array.
        if (start > 0 || count < length) {
            updated = [];
        }

        // Visit each original node.
        for (let i = 0; i < count; i++) {
            const node = nodes[i + start];
            const visited = node && <OneOrMore<T>>visitor(node);
            if (updated !== undefined || visited === undefined || visited !== node) {
                if (updated === undefined) {
                    // Ensure we have a copy of `nodes`, up to the current index.
                    updated = nodes.slice(0, i);
                }

                if (visited !== node) {
                    aggregateTransformFlags(visited);
                }

                addNode(updated, visited, test);
            }
        }

        if (updated !== undefined) {
            return <TArray>(isModifiersArray(nodes)
                ? createModifiersArray(updated, nodes)
                : createNodeArray(updated, nodes));
        }

        return nodes;
    }

    /**
     * Visits each child of a Node using the supplied visitor, possibly returning a new Node of the same kind in its place.
     *
     * @param node The Node whose children will be visited.
     * @param visitor The callback used to visit each child.
     * @param context A lexical environment context for the visitor.
     */
    export function visitEachChild<T extends Node>(node: T, visitor: (node: Node) => Node, context: LexicalEnvironment): T;
    export function visitEachChild<T extends Node>(node: T & Map<any>, visitor: (node: Node) => Node, context: LexicalEnvironment): T {
        if (node === undefined) {
            return undefined;
        }

        let updated: T & Map<any>;

        // If this node starts a new lexical environment, start a new lexical environment on the context.
        const isNewLexicalEnvironment = nodeStartsNewLexicalEnvironment(node);
        if (isNewLexicalEnvironment) {
            context.startLexicalEnvironment();
        }

        const edgeTraversalPath = nodeEdgeTraversalMap[node.kind];
        if (edgeTraversalPath) {
            for (const edge of edgeTraversalPath) {
                const value = <Node | NodeArray<Node>>node[edge.name];
                if (value !== undefined) {
                    const visited = visitEdge(edge, value, visitor);
                    if (updated !== undefined || visited !== value) {
                        if (updated === undefined) {
                            updated = cloneNode(node, /*location*/ node, node.flags & ~NodeFlags.Modifier, /*parent*/ undefined, /*original*/ node);
                        }

                        if (visited && isArray(visited) && isModifiersArray(visited)) {
                            updated[edge.name] = visited;
                            updated.flags |= visited.flags;
                        }
                        else {
                            updated[edge.name] = visited;
                        }
                    }
                }
            }
        }

        if (updated === undefined) {
            updated = node;
        }

        if (isNewLexicalEnvironment) {
            const declarations = context.endLexicalEnvironment();
            if (declarations !== undefined && declarations.length > 0) {
                updated = <T>mergeLexicalEnvironment(updated, declarations);
            }
        }

        if (updated !== node) {
            aggregateTransformFlags(updated);
        }

        return updated;
    }

    /**
     * Visits a node edge.
     *
     * @param edge The edge of the Node.
     * @param value The Node or NodeArray value for the edge.
     * @param visitor A callback used to visit the node.
     */
    function visitEdge(edge: NodeEdge, value: Node | NodeArray<Node>, visitor: (node: Node) => Node) {
        return isArray(value)
            ? visitNodes(<NodeArray<Node>>value, visitor, edge.test, /*start*/ undefined, /*count*/ undefined)
            : visitNode(<Node>value, visitor, edge.test, edge.optional, edge.lift);
    }

    /**
     * Appends a node to an array.
     *
     * @param to The destination array.
     * @param from The source Node or NodeArrayNode.
     * @param test The node test used to validate each node.
     */
    export function addNode<T extends Node>(to: T[], from: OneOrMore<T>, test?: (node: Node) => boolean) {
        if (to !== undefined && from !== undefined) {
            if (isNodeArrayNode(from)) {
                addNodes(to, from.nodes, test);
            }
            else {
                Debug.assert(test === undefined || test(from), "Wrong node type after visit.");
                to.push(from);
            }
        }
    }

    /**
     * Appends an array of nodes to an array.
     *
     * @param to The destination NodeArray.
     * @param from The source array of Node or NodeArrayNode.
     * @param test The node test used to validate each node.
     */
    export function addNodes<T extends Node>(to: T[], from: OneOrMore<T>[], test?: (node: Node) => boolean) {
        if (to !== undefined && from !== undefined) {
            for (const node of from) {
                addNode(to, node, test);
            }
        }
    }

    /**
     * Merge generated declarations of a lexical environment.
     *
     * @param node The source node.
     * @param declarations The generated lexical declarations.
     */
    function mergeLexicalEnvironment(node: Node, declarations: Statement[]): Node {
        switch (node.kind) {
            case SyntaxKind.SourceFile:
                return mergeSourceFileLexicalEnvironment(<SourceFile>node, declarations);

            case SyntaxKind.ModuleDeclaration:
                return mergeModuleDeclarationLexicalEnvironment(<ModuleDeclaration>node, declarations);

            case SyntaxKind.FunctionDeclaration:
            case SyntaxKind.FunctionExpression:
            case SyntaxKind.MethodDeclaration:
            case SyntaxKind.GetAccessor:
            case SyntaxKind.SetAccessor:
            case SyntaxKind.Constructor:
            case SyntaxKind.ArrowFunction:
                return mergeFunctionLikeLexicalEnvironment(<FunctionLikeDeclaration>node, declarations);
        }

        Debug.fail("Node is not a valid lexical environment.");
    }

    /**
     * Merge generated declarations of a lexical environment into a SourceFile.
     *
     * @param node The SourceFile node.
     * @param declarations The generated lexical declarations.
     */
    export function mergeSourceFileLexicalEnvironment(node: SourceFile, declarations: Statement[]) {
        if (declarations !== undefined && declarations.length) {
            const mutableNode = cloneNode(node, /*location*/ node, node.flags, /*parent*/ undefined, /*original*/ node);
            mutableNode.statements = mergeStatements(mutableNode.statements, declarations);
            return mutableNode;
        }

        return node;
    }

    /**
     * Merge generated declarations of a lexical environment into a ModuleDeclaration.
     *
     * @param node The ModuleDeclaration node.
     * @param declarations The generated lexical declarations.
     */
    export function mergeModuleDeclarationLexicalEnvironment(node: ModuleDeclaration, declarations: Statement[]) {
        Debug.assert(node.body.kind === SyntaxKind.ModuleBlock);
        if (declarations !== undefined && declarations.length) {
            const mutableNode = cloneNode(node, /*location*/ node, node.flags, /*parent*/ undefined, /*original*/ node);
            mutableNode.body = mergeBlockLexicalEnvironment(<ModuleBlock>node.body, declarations);
            return mutableNode;
        }

        return node;
    }

    /**
     * Merge generated declarations of a lexical environment into a FunctionLikeDeclaration.
     *
     * @param node The function-like node.
     * @param declarations The generated lexical declarations.
     */
    function mergeFunctionLikeLexicalEnvironment(node: FunctionLikeDeclaration, declarations: Statement[]) {
        Debug.assert(node.body !== undefined);
        if (declarations !== undefined && declarations.length) {
            const mutableNode = cloneNode(node, /*location*/ node, node.flags, /*parent*/ undefined, /*original*/ node);
            mutableNode.body = mergeConciseBodyLexicalEnvironment(mutableNode.body, declarations);
            return mutableNode;
        }

        return node;
    }

    /**
     * Merges generated lexical declarations into the FunctionBody of a non-arrow function-like declaration.
     *
     * @param node The ConciseBody of an arrow function.
     * @param declarations The lexical declarations to merge.
     */
    export function mergeFunctionBodyLexicalEnvironment(body: FunctionBody, declarations: Statement[]) {
        if (declarations !== undefined && declarations.length > 0) {
            return mergeBlockLexicalEnvironment(body, declarations);
        }

        return body;
    }

    /**
     * Merges generated lexical declarations into the ConciseBody of an ArrowFunction.
     *
     * @param node The ConciseBody of an arrow function.
     * @param declarations The lexical declarations to merge.
     */
    export function mergeConciseBodyLexicalEnvironment(body: ConciseBody, declarations: Statement[]) {
        if (declarations !== undefined && declarations.length > 0) {
            if (isBlock(body)) {
                return mergeBlockLexicalEnvironment(body, declarations);
            }
            else {
                return createBlock([
                    createReturn(body),
                    ...declarations
                ]);
            }
        }

        return body;
    }

    /**
     * Merge generated declarations of a lexical environment into a FunctionBody or ModuleBlock.
     *
     * @param node The block into which to merge lexical declarations.
     * @param declarations The lexical declarations to merge.
     */
    function mergeBlockLexicalEnvironment<T extends Block>(node: T, declarations: Statement[]) {
        const mutableNode = cloneNode(node, /*location*/ node, node.flags, /*parent*/ undefined, /*original*/ node);
        mutableNode.statements = mergeStatements(node.statements, declarations);
        return mutableNode;
    }

    /**
     * Merge generated declarations of a lexical environment into a NodeArray of Statement.
     *
     * @param statements The node array to concatentate with the supplied lexical declarations.
     * @param declarations The lexical declarations to merge.
     */
    function mergeStatements(statements: NodeArray<Statement>, declarations: Statement[]) {
        return createNodeArray(concatenate(statements, declarations), /*location*/ statements);
    }

    /**
     * Tries to lift a NodeArrayNode to a Node. This is primarily used to
     * lift multiple statements into a single Block.
     *
     * @param node The visited Node.
     * @param options Options used to control lift behavior.
     */
    function liftNode(node: Node, lifter: (nodes: NodeArray<Node>) => Node): Node {
        if (node === undefined) {
            return undefined;
        }
        else if (isNodeArrayNode(node)) {
            const lift = lifter || extractSingleNode;
            return lift(node.nodes);
        }
        else {
            return node;
        }
    }

    /**
     * Lifts a NodeArray containing only Statement nodes to a block.
     *
     * @param nodes The NodeArray.
     */
    function liftToBlock(nodes: NodeArray<Node>) {
        Debug.assert(every(nodes, isStatement), "Cannot lift nodes to a Block.");
        return createBlock(<NodeArray<Statement>>nodes);
    }

    /**
     * Extracts the single node from a NodeArray.
     *
     * @param nodes The NodeArray.
     */
    function extractSingleNode(nodes: NodeArray<Node>) {
        Debug.assert(nodes.length <= 1, "Too many nodes written to output.");
        return nodes.length > 0 ? nodes[0] : undefined;
    }

    /**
     * Aggregates the TransformFlags for a Node and its subtree.
     */
    export function aggregateTransformFlags(node: Node): void {
        aggregateTransformFlagsForNode(node);
    }

    /**
     * Aggregates the TransformFlags for a Node and its subtree. The flags for the subtree are
     * computed first, then the transform flags for the current node are computed from the subtree
     * flags and the state of the current node. Finally, the transform flags of the node are
     * returned, excluding any flags that should not be included in its parent node's subtree
     * flags.
     */
    function aggregateTransformFlagsForNode(node: Node): TransformFlags {
        if (node === undefined) {
            return <TransformFlags>0;
        }

        if (node.transformFlags === undefined) {
            const subtreeFlags = aggregateTransformFlagsForSubtree(node);
            return computeTransformFlagsForNode(node, subtreeFlags);
        }

        return node.transformFlags & ~node.excludeTransformFlags;
    }

    /**
     * Aggregates the transform flags for the subtree of a node.
     */
    function aggregateTransformFlagsForSubtree(node: Node): TransformFlags {
        // We do not transform ambient declarations or types, so there is no need to
        // recursively aggregate transform flags.
        if (node.flags & NodeFlags.Ambient || isTypeNode(node)) {
            return <TransformFlags>0;
        }

        // Aggregate the transform flags of each child.
        return reduceEachChild<TransformFlags>(node, aggregateTransformFlagsForChildNode, 0);
    }

    /**
     * Aggregates the TransformFlags of a child node with the TransformFlags of its
     * siblings.
     */
    function aggregateTransformFlagsForChildNode(transformFlags: TransformFlags, child: Node): TransformFlags {
        return transformFlags | aggregateTransformFlagsForNode(child);
    }
}<|MERGE_RESOLUTION|>--- conflicted
+++ resolved
@@ -1,891 +1,887 @@
-/// <reference path="checker.ts" />
-
-/* @internal */
-namespace ts {
-<<<<<<< HEAD
-=======
-    export type OneOrMore<T extends Node> = T | NodeArrayNode<T>;
-
->>>>>>> 319ff614
-    /**
-     * Describes an edge of a Node, used when traversing a syntax tree.
-     */
-    interface NodeEdge {
-        /** The property name for the edge. */
-        name: string;
-
-        /** Indicates that the result is optional. */
-        optional?: boolean;
-
-        /** A callback used to test whether a node is valid. */
-        test?: (node: Node) => node is Node;
-
-        /** A callback used to lift a NodeArrayNode into a valid node. */
-        lift?: (nodes: NodeArray<Node>) => Node;
-    };
-
-    /**
-     * Describes the shape of a Node.
-     */
-    type NodeTraversalPath = NodeEdge[];
-
-    /**
-     * This map contains information about the shape of each Node in "types.ts" pertaining to how
-     * each node should be traversed during a transformation.
-     *
-     * Each edge corresponds to a property in a Node subtype that should be traversed when visiting
-     * each child. The properties are assigned in the order in which traversal should occur.
-     *
-     * NOTE: This needs to be kept up to date with changes to nodes in "types.ts". Currently, this
-     *       map is not comprehensive. Only node edges relevant to tree transformation are
-     *       currently defined. We may extend this to be more comprehensive, and eventually
-     *       supplant the existing `forEachChild` implementation if performance is not
-     *       significantly impacted.
-     */
-    const nodeEdgeTraversalMap: Map<NodeTraversalPath> = {
-        [SyntaxKind.QualifiedName]: [
-            { name: "left", test: isEntityName },
-            { name: "right", test: isIdentifier },
-        ],
-        [SyntaxKind.ComputedPropertyName]: [
-            { name: "expression", test: isExpression },
-        ],
-        [SyntaxKind.Parameter]: [
-            { name: "decorators", test: isDecorator },
-            { name: "modifiers", test: isModifier },
-            { name: "name", test: isBindingName },
-            { name: "type", test: isTypeNode, optional: true },
-            { name: "initializer", test: isExpression, optional: true },
-        ],
-        [SyntaxKind.Decorator]: [
-            { name: "expression", test: isLeftHandSideExpression },
-        ],
-        [SyntaxKind.PropertyDeclaration]: [
-            { name: "decorators", test: isDecorator },
-            { name: "modifiers", test: isModifier },
-            { name: "name", test: isPropertyName },
-            { name: "type", test: isTypeNode, optional: true },
-            { name: "initializer", test: isExpression, optional: true },
-        ],
-        [SyntaxKind.MethodDeclaration]: [
-            { name: "decorators", test: isDecorator },
-            { name: "modifiers", test: isModifier },
-            { name: "name", test: isPropertyName },
-            { name: "typeParameters", test: isTypeParameter },
-            { name: "parameters", test: isParameter },
-            { name: "type", test: isTypeNode, optional: true },
-            { name: "body", test: isBlock, optional: true },
-        ],
-        [SyntaxKind.Constructor]: [
-            { name: "decorators", test: isDecorator },
-            { name: "modifiers", test: isModifier },
-            { name: "typeParameters", test: isTypeParameter },
-            { name: "parameters", test: isParameter },
-            { name: "type", test: isTypeNode, optional: true },
-            { name: "body", test: isBlock, optional: true },
-        ],
-        [SyntaxKind.GetAccessor]: [
-            { name: "decorators", test: isDecorator },
-            { name: "modifiers", test: isModifier },
-            { name: "name", test: isPropertyName },
-            { name: "typeParameters", test: isTypeParameter },
-            { name: "parameters", test: isParameter },
-            { name: "type", test: isTypeNode, optional: true },
-            { name: "body", test: isBlock, optional: true },
-        ],
-        [SyntaxKind.SetAccessor]: [
-            { name: "decorators", test: isDecorator },
-            { name: "modifiers", test: isModifier },
-            { name: "name", test: isPropertyName },
-            { name: "typeParameters", test: isTypeParameter },
-            { name: "parameters", test: isParameter },
-            { name: "type", test: isTypeNode, optional: true },
-            { name: "body", test: isBlock, optional: true },
-        ],
-        [SyntaxKind.ObjectBindingPattern]: [
-            { name: "elements", test: isBindingElement },
-        ],
-        [SyntaxKind.ArrayBindingPattern]: [
-            { name: "elements", test: isBindingElement },
-        ],
-        [SyntaxKind.BindingElement]: [
-            { name: "propertyName", test: isPropertyName, optional: true },
-            { name: "name", test: isBindingName },
-            { name: "initializer", test: isExpression, optional: true },
-        ],
-        [SyntaxKind.ArrayLiteralExpression]: [
-            { name: "elements", test: isExpression },
-        ],
-        [SyntaxKind.ObjectLiteralExpression]: [
-            { name: "properties", test: isObjectLiteralElement },
-        ],
-        [SyntaxKind.PropertyAccessExpression]: [
-            { name: "expression", test: isLeftHandSideExpression },
-            { name: "name", test: isIdentifier },
-        ],
-        [SyntaxKind.ElementAccessExpression]: [
-            { name: "expression", test: isLeftHandSideExpression },
-            { name: "argumentExpression", test: isExpression },
-        ],
-        [SyntaxKind.CallExpression]: [
-            { name: "expression", test: isLeftHandSideExpression },
-            { name: "typeArguments", test: isTypeNode },
-            { name: "arguments", test: isExpression },
-        ],
-        [SyntaxKind.NewExpression]: [
-            { name: "expression", test: isLeftHandSideExpression },
-            { name: "typeArguments", test: isTypeNode },
-            { name: "arguments", test: isExpression },
-        ],
-        [SyntaxKind.TaggedTemplateExpression]: [
-            { name: "tag", test: isLeftHandSideExpression },
-            { name: "template", test: isTemplate },
-        ],
-        [SyntaxKind.TypeAssertionExpression]: [
-            { name: "type", test: isTypeNode },
-            { name: "expression", test: isUnaryExpression },
-        ],
-        [SyntaxKind.ParenthesizedExpression]: [
-            { name: "expression", test: isExpression },
-        ],
-        [SyntaxKind.FunctionExpression]: [
-            { name: "decorators", test: isDecorator },
-            { name: "modifiers", test: isModifier },
-            { name: "name", test: isIdentifier, optional: true },
-            { name: "typeParameters", test: isTypeParameter },
-            { name: "parameters", test: isParameter },
-            { name: "type", test: isTypeNode, optional: true },
-            { name: "body", test: isBlock, optional: true },
-        ],
-        [SyntaxKind.ArrowFunction]: [
-            { name: "decorators", test: isDecorator },
-            { name: "modifiers", test: isModifier },
-            { name: "typeParameters", test: isTypeParameter },
-            { name: "parameters", test: isParameter },
-            { name: "type", test: isTypeNode, optional: true },
-            { name: "body", test: isConciseBody, lift: liftToBlock },
-        ],
-        [SyntaxKind.DeleteExpression]: [
-            { name: "expression", test: isUnaryExpression },
-        ],
-        [SyntaxKind.TypeOfExpression]: [
-            { name: "expression", test: isUnaryExpression },
-        ],
-        [SyntaxKind.VoidExpression]: [
-            { name: "expression", test: isUnaryExpression },
-        ],
-        [SyntaxKind.AwaitExpression]: [
-            { name: "expression", test: isUnaryExpression },
-        ],
-        [SyntaxKind.PrefixUnaryExpression]: [
-            { name: "operand", test: isUnaryExpression },
-        ],
-        [SyntaxKind.PostfixUnaryExpression]: [
-            { name: "operand", test: isLeftHandSideExpression },
-        ],
-        [SyntaxKind.BinaryExpression]: [
-            { name: "left", test: isExpression },
-            { name: "right", test: isExpression },
-        ],
-        [SyntaxKind.ConditionalExpression]: [
-            { name: "condition", test: isExpression },
-            { name: "whenTrue", test: isExpression },
-            { name: "whenFalse", test: isExpression },
-        ],
-        [SyntaxKind.TemplateExpression]: [
-            { name: "head", test: isTemplateLiteralFragment },
-            { name: "templateSpans", test: isTemplateSpan },
-        ],
-        [SyntaxKind.YieldExpression]: [
-            { name: "expression", test: isExpression, optional: true },
-        ],
-        [SyntaxKind.SpreadElementExpression]: [
-            { name: "expression", test: isExpression },
-        ],
-        [SyntaxKind.ClassExpression]: [
-            { name: "decorators", test: isDecorator },
-            { name: "modifiers", test: isModifier },
-            { name: "name", test: isIdentifier, optional: true },
-            { name: "typeParameters", test: isTypeParameter },
-            { name: "heritageClauses", test: isHeritageClause },
-            { name: "members", test: isClassElement },
-        ],
-        [SyntaxKind.ExpressionWithTypeArguments]: [
-            { name: "expression", test: isLeftHandSideExpression },
-            { name: "typeArguments", test: isTypeNode },
-        ],
-        [SyntaxKind.AsExpression]: [
-            { name: "expression", test: isExpression },
-            { name: "type", test: isTypeNode },
-        ],
-        [SyntaxKind.TemplateSpan]: [
-            { name: "expression", test: isExpression },
-            { name: "literal", test: isTemplateLiteralFragment },
-        ],
-        [SyntaxKind.Block]: [
-            { name: "statements", test: isStatement },
-        ],
-        [SyntaxKind.VariableStatement]: [
-            { name: "decorators", test: isDecorator },
-            { name: "modifiers", test: isModifier },
-            { name: "declarationList", test: isVariableDeclarationList },
-        ],
-        [SyntaxKind.ExpressionStatement]: [
-            { name: "expression", test: isExpression },
-        ],
-        [SyntaxKind.IfStatement]: [
-            { name: "expression", test: isExpression },
-            { name: "thenStatement", test: isStatement, lift: liftToBlock },
-            { name: "elseStatement", test: isStatement, lift: liftToBlock, optional: true },
-        ],
-        [SyntaxKind.DoStatement]: [
-            { name: "statement", test: isStatement, lift: liftToBlock },
-            { name: "expression", test: isExpression },
-        ],
-        [SyntaxKind.WhileStatement]: [
-            { name: "expression", test: isExpression },
-            { name: "statement", test: isStatement, lift: liftToBlock },
-        ],
-        [SyntaxKind.ForStatement]: [
-            { name: "initializer", test: isForInitializer, optional: true },
-            { name: "condition", test: isExpression, optional: true },
-            { name: "incrementor", test: isExpression, optional: true },
-            { name: "statement", test: isStatement, lift: liftToBlock },
-        ],
-        [SyntaxKind.ForInStatement]: [
-            { name: "initializer", test: isForInitializer },
-            { name: "expression", test: isExpression },
-            { name: "statement", test: isStatement, lift: liftToBlock },
-        ],
-        [SyntaxKind.ForOfStatement]: [
-            { name: "initializer", test: isForInitializer },
-            { name: "expression", test: isExpression },
-            { name: "statement", test: isStatement, lift: liftToBlock },
-        ],
-        [SyntaxKind.ContinueStatement]: [
-            { name: "label", test: isIdentifier, optional: true },
-        ],
-        [SyntaxKind.BreakStatement]: [
-            { name: "label", test: isIdentifier, optional: true },
-        ],
-        [SyntaxKind.ReturnStatement]: [
-            { name: "expression", test: isExpression, optional: true },
-        ],
-        [SyntaxKind.WithStatement]: [
-            { name: "expression", test: isExpression },
-            { name: "statement", test: isStatement, lift: liftToBlock },
-        ],
-        [SyntaxKind.SwitchStatement]: [
-            { name: "expression", test: isExpression },
-            { name: "caseBlock", test: isCaseBlock },
-        ],
-        [SyntaxKind.LabeledStatement]: [
-            { name: "label", test: isIdentifier },
-            { name: "statement", test: isStatement, lift: liftToBlock },
-        ],
-        [SyntaxKind.ThrowStatement]: [
-            { name: "expression", test: isExpression },
-        ],
-        [SyntaxKind.TryStatement]: [
-            { name: "tryBlock", test: isBlock },
-            { name: "catchClause", test: isCatchClause, optional: true },
-            { name: "finallyBlock", test: isBlock, optional: true },
-        ],
-        [SyntaxKind.VariableDeclaration]: [
-            { name: "name", test: isBindingName },
-            { name: "type", test: isTypeNode, optional: true },
-            { name: "initializer", test: isExpression, optional: true },
-        ],
-        [SyntaxKind.VariableDeclarationList]: [
-            { name: "declarations", test: isVariableDeclaration },
-        ],
-        [SyntaxKind.FunctionDeclaration]: [
-            { name: "decorators", test: isDecorator },
-            { name: "modifiers", test: isModifier },
-            { name: "name", test: isIdentifier, optional: true },
-            { name: "typeParameters", test: isTypeParameter },
-            { name: "parameters", test: isParameter },
-            { name: "type", test: isTypeNode, optional: true },
-            { name: "body", test: isBlock, optional: true },
-        ],
-        [SyntaxKind.ClassDeclaration]: [
-            { name: "decorators", test: isDecorator },
-            { name: "modifiers", test: isModifier },
-            { name: "name", test: isIdentifier, optional: true },
-            { name: "typeParameters", test: isTypeParameter },
-            { name: "heritageClauses", test: isHeritageClause },
-            { name: "members", test: isClassElement },
-        ],
-        [SyntaxKind.EnumDeclaration]: [
-            { name: "decorators", test: isDecorator },
-            { name: "modifiers", test: isModifier },
-            { name: "name", test: isIdentifier },
-            { name: "members", test: isEnumMember },
-        ],
-        [SyntaxKind.ModuleDeclaration]: [
-            { name: "decorators", test: isDecorator },
-            { name: "modifiers", test: isModifier },
-            { name: "name", test: isModuleName },
-            { name: "body", test: isModuleBody },
-        ],
-        [SyntaxKind.ModuleBlock]: [
-            { name: "statements", test: isStatement },
-        ],
-        [SyntaxKind.CaseBlock]: [
-            { name: "clauses", test: isCaseOrDefaultClause },
-        ],
-        [SyntaxKind.ImportEqualsDeclaration]: [
-            { name: "decorators", test: isDecorator },
-            { name: "modifiers", test: isModifier },
-            { name: "name", test: isIdentifier },
-            { name: "moduleReference", test: isModuleReference },
-        ],
-        [SyntaxKind.ImportDeclaration]: [
-            { name: "decorators", test: isDecorator },
-            { name: "modifiers", test: isModifier },
-            { name: "importClause", test: isImportClause, optional: true },
-            { name: "moduleSpecifier", test: isExpression },
-        ],
-        [SyntaxKind.ImportClause]: [
-            { name: "name", test: isIdentifier, optional: true },
-            { name: "namedBindings", test: isNamedImportBindings, optional: true },
-        ],
-        [SyntaxKind.NamespaceImport]: [
-            { name: "name", test: isIdentifier },
-        ],
-        [SyntaxKind.NamedImports]: [
-            { name: "elements", test: isImportSpecifier },
-        ],
-        [SyntaxKind.ImportSpecifier]: [
-            { name: "propertyName", test: isIdentifier, optional: true },
-            { name: "name", test: isIdentifier },
-        ],
-        [SyntaxKind.ExportAssignment]: [
-            { name: "decorators", test: isDecorator },
-            { name: "modifiers", test: isModifier },
-            { name: "expression", test: isExpression },
-        ],
-        [SyntaxKind.ExportDeclaration]: [
-            { name: "decorators", test: isDecorator },
-            { name: "modifiers", test: isModifier },
-            { name: "exportClause", test: isNamedExports, optional: true },
-            { name: "moduleSpecifier", test: isExpression, optional: true },
-        ],
-        [SyntaxKind.NamedExports]: [
-            { name: "elements", test: isExportSpecifier },
-        ],
-        [SyntaxKind.ExportSpecifier]: [
-            { name: "propertyName", test: isIdentifier, optional: true },
-            { name: "name", test: isIdentifier },
-        ],
-        [SyntaxKind.ExternalModuleReference]: [
-            { name: "expression", test: isExpression, optional: true },
-        ],
-        [SyntaxKind.JsxElement]: [
-            { name: "openingElement", test: isJsxOpeningElement },
-            { name: "children", test: isJsxChild },
-            { name: "closingElement", test: isJsxClosingElement },
-        ],
-        [SyntaxKind.JsxSelfClosingElement]: [
-            { name: "tagName", test: isEntityName },
-            { name: "attributes", test: isJsxAttributeLike },
-        ],
-        [SyntaxKind.JsxOpeningElement]: [
-            { name: "tagName", test: isEntityName },
-            { name: "attributes", test: isJsxAttributeLike },
-        ],
-        [SyntaxKind.JsxClosingElement]: [
-            { name: "tagName", test: isEntityName },
-        ],
-        [SyntaxKind.JsxAttribute]: [
-            { name: "name", test: isIdentifier },
-            { name: "initializer", test: isExpression, optional: true },
-        ],
-        [SyntaxKind.JsxSpreadAttribute]: [
-            { name: "expression", test: isExpression },
-        ],
-        [SyntaxKind.JsxExpression]: [
-            { name: "expression", test: isExpression, optional: true },
-        ],
-        [SyntaxKind.CaseClause]: [
-            { name: "expression", test: isExpression },
-            { name: "statements", test: isStatement },
-        ],
-        [SyntaxKind.DefaultClause]: [
-            { name: "statements", test: isStatement },
-        ],
-        [SyntaxKind.HeritageClause]: [
-            { name: "types", test: isExpressionWithTypeArguments },
-        ],
-        [SyntaxKind.CatchClause]: [
-            { name: "variableDeclaration", test: isVariableDeclaration },
-            { name: "block", test: isBlock },
-        ],
-        [SyntaxKind.PropertyAssignment]: [
-            { name: "name", test: isPropertyName },
-            { name: "initializer", test: isExpression },
-        ],
-        [SyntaxKind.ShorthandPropertyAssignment]: [
-            { name: "name", test: isIdentifier },
-            { name: "objectAssignmentInitializer", test: isExpression, optional: true },
-        ],
-        [SyntaxKind.EnumMember]: [
-            { name: "name", test: isPropertyName },
-            { name: "initializer", test: isExpression, optional: true },
-        ],
-        [SyntaxKind.SourceFile]: [
-            { name: "statements", test: isStatement },
-        ],
-    };
-
-    /**
-     * Similar to `reduceLeft`, performs a reduction against each child of a node.
-     * NOTE: Unlike `forEachChild`, this does *not* visit every node. Only nodes added to the
-     *       `nodeEdgeTraversalMap` above will be visited.
-     *
-     * @param node The node containing the children to reduce.
-     * @param f The callback function
-     * @param initial The initial value to supply to the reduction.
-     */
-    export function reduceEachChild<T>(node: Node, f: (memo: T, node: Node) => T, initial: T) {
-        if (node === undefined) {
-            return undefined;
-        }
-
-        let result = initial;
-        const edgeTraversalPath = nodeEdgeTraversalMap[node.kind];
-        if (edgeTraversalPath) {
-            for (const edge of edgeTraversalPath) {
-                const value = (<Map<any>>node)[edge.name];
-                if (value !== undefined) {
-                    result = isArray(value)
-                        ? reduceLeft(<NodeArray<Node>>value, f, result)
-                        : f(result, <Node>value);
-                }
-            }
-        }
-
-        return result;
-    }
-
-    /**
-     * Visits a Node using the supplied visitor, possibly returning a new Node in its place.
-     *
-     * @param node The Node to visit.
-     * @param visitor The callback used to visit the Node.
-     * @param test A callback to execute to verify the Node is valid.
-     * @param optional An optional value indicating whether the Node is itself optional.
-     * @param lift An optional callback to execute to lift a NodeArrayNode into a valid Node.
-     */
-    export function visitNode<T extends Node>(node: T, visitor: (node: Node) => Node, test: (node: Node) => boolean, optional?: boolean, lift?: (node: NodeArray<Node>) => T): T {
-        if (node === undefined) {
-            return undefined;
-        }
-
-        const visited = visitor(node);
-        if (visited === node) {
-            return node;
-        }
-
-        const lifted = liftNode(visited, lift);
-        if (lifted === undefined) {
-            Debug.assert(optional, "Node not optional.");
-            return undefined;
-        }
-
-        Debug.assert(test === undefined || test(visited), "Wrong node type after visit.");
-        aggregateTransformFlags(visited);
-        return <T>visited;
-    }
-
-    /**
-     * Visits a NodeArray using the supplied visitor, possibly returning a new NodeArray in its place.
-     *
-     * @param nodes The NodeArray to visit.
-     * @param visitor The callback used to visit a Node.
-     * @param test A node test to execute for each node.
-     * @param start An optional value indicating the starting offset at which to start visiting.
-     * @param count An optional value indicating the maximum number of nodes to visit.
-     */
-    export function visitNodes<T extends Node, TArray extends NodeArray<T>>(nodes: TArray, visitor: (node: Node) => Node, test: (node: Node) => boolean, start?: number, count?: number): TArray {
-        if (nodes === undefined) {
-            return undefined;
-        }
-
-        let updated: T[];
-
-        // Ensure start and count have valid values
-        const length = nodes.length;
-        if (start === undefined || start < 0) {
-            start = 0;
-        }
-
-        if (count === undefined || count > length - start) {
-            count = length - start;
-        }
-
-        // If we are not visiting all of the original nodes, we must always create a new array.
-        if (start > 0 || count < length) {
-            updated = [];
-        }
-
-        // Visit each original node.
-        for (let i = 0; i < count; i++) {
-            const node = nodes[i + start];
-            const visited = node && <OneOrMore<T>>visitor(node);
-            if (updated !== undefined || visited === undefined || visited !== node) {
-                if (updated === undefined) {
-                    // Ensure we have a copy of `nodes`, up to the current index.
-                    updated = nodes.slice(0, i);
-                }
-
-                if (visited !== node) {
-                    aggregateTransformFlags(visited);
-                }
-
-                addNode(updated, visited, test);
-            }
-        }
-
-        if (updated !== undefined) {
-            return <TArray>(isModifiersArray(nodes)
-                ? createModifiersArray(updated, nodes)
-                : createNodeArray(updated, nodes));
-        }
-
-        return nodes;
-    }
-
-    /**
-     * Visits each child of a Node using the supplied visitor, possibly returning a new Node of the same kind in its place.
-     *
-     * @param node The Node whose children will be visited.
-     * @param visitor The callback used to visit each child.
-     * @param context A lexical environment context for the visitor.
-     */
-    export function visitEachChild<T extends Node>(node: T, visitor: (node: Node) => Node, context: LexicalEnvironment): T;
-    export function visitEachChild<T extends Node>(node: T & Map<any>, visitor: (node: Node) => Node, context: LexicalEnvironment): T {
-        if (node === undefined) {
-            return undefined;
-        }
-
-        let updated: T & Map<any>;
-
-        // If this node starts a new lexical environment, start a new lexical environment on the context.
-        const isNewLexicalEnvironment = nodeStartsNewLexicalEnvironment(node);
-        if (isNewLexicalEnvironment) {
-            context.startLexicalEnvironment();
-        }
-
-        const edgeTraversalPath = nodeEdgeTraversalMap[node.kind];
-        if (edgeTraversalPath) {
-            for (const edge of edgeTraversalPath) {
-                const value = <Node | NodeArray<Node>>node[edge.name];
-                if (value !== undefined) {
-                    const visited = visitEdge(edge, value, visitor);
-                    if (updated !== undefined || visited !== value) {
-                        if (updated === undefined) {
-                            updated = cloneNode(node, /*location*/ node, node.flags & ~NodeFlags.Modifier, /*parent*/ undefined, /*original*/ node);
-                        }
-
-                        if (visited && isArray(visited) && isModifiersArray(visited)) {
-                            updated[edge.name] = visited;
-                            updated.flags |= visited.flags;
-                        }
-                        else {
-                            updated[edge.name] = visited;
-                        }
-                    }
-                }
-            }
-        }
-
-        if (updated === undefined) {
-            updated = node;
-        }
-
-        if (isNewLexicalEnvironment) {
-            const declarations = context.endLexicalEnvironment();
-            if (declarations !== undefined && declarations.length > 0) {
-                updated = <T>mergeLexicalEnvironment(updated, declarations);
-            }
-        }
-
-        if (updated !== node) {
-            aggregateTransformFlags(updated);
-        }
-
-        return updated;
-    }
-
-    /**
-     * Visits a node edge.
-     *
-     * @param edge The edge of the Node.
-     * @param value The Node or NodeArray value for the edge.
-     * @param visitor A callback used to visit the node.
-     */
-    function visitEdge(edge: NodeEdge, value: Node | NodeArray<Node>, visitor: (node: Node) => Node) {
-        return isArray(value)
-            ? visitNodes(<NodeArray<Node>>value, visitor, edge.test, /*start*/ undefined, /*count*/ undefined)
-            : visitNode(<Node>value, visitor, edge.test, edge.optional, edge.lift);
-    }
-
-    /**
-     * Appends a node to an array.
-     *
-     * @param to The destination array.
-     * @param from The source Node or NodeArrayNode.
-     * @param test The node test used to validate each node.
-     */
-    export function addNode<T extends Node>(to: T[], from: OneOrMore<T>, test?: (node: Node) => boolean) {
-        if (to !== undefined && from !== undefined) {
-            if (isNodeArrayNode(from)) {
-                addNodes(to, from.nodes, test);
-            }
-            else {
-                Debug.assert(test === undefined || test(from), "Wrong node type after visit.");
-                to.push(from);
-            }
-        }
-    }
-
-    /**
-     * Appends an array of nodes to an array.
-     *
-     * @param to The destination NodeArray.
-     * @param from The source array of Node or NodeArrayNode.
-     * @param test The node test used to validate each node.
-     */
-    export function addNodes<T extends Node>(to: T[], from: OneOrMore<T>[], test?: (node: Node) => boolean) {
-        if (to !== undefined && from !== undefined) {
-            for (const node of from) {
-                addNode(to, node, test);
-            }
-        }
-    }
-
-    /**
-     * Merge generated declarations of a lexical environment.
-     *
-     * @param node The source node.
-     * @param declarations The generated lexical declarations.
-     */
-    function mergeLexicalEnvironment(node: Node, declarations: Statement[]): Node {
-        switch (node.kind) {
-            case SyntaxKind.SourceFile:
-                return mergeSourceFileLexicalEnvironment(<SourceFile>node, declarations);
-
-            case SyntaxKind.ModuleDeclaration:
-                return mergeModuleDeclarationLexicalEnvironment(<ModuleDeclaration>node, declarations);
-
-            case SyntaxKind.FunctionDeclaration:
-            case SyntaxKind.FunctionExpression:
-            case SyntaxKind.MethodDeclaration:
-            case SyntaxKind.GetAccessor:
-            case SyntaxKind.SetAccessor:
-            case SyntaxKind.Constructor:
-            case SyntaxKind.ArrowFunction:
-                return mergeFunctionLikeLexicalEnvironment(<FunctionLikeDeclaration>node, declarations);
-        }
-
-        Debug.fail("Node is not a valid lexical environment.");
-    }
-
-    /**
-     * Merge generated declarations of a lexical environment into a SourceFile.
-     *
-     * @param node The SourceFile node.
-     * @param declarations The generated lexical declarations.
-     */
-    export function mergeSourceFileLexicalEnvironment(node: SourceFile, declarations: Statement[]) {
-        if (declarations !== undefined && declarations.length) {
-            const mutableNode = cloneNode(node, /*location*/ node, node.flags, /*parent*/ undefined, /*original*/ node);
-            mutableNode.statements = mergeStatements(mutableNode.statements, declarations);
-            return mutableNode;
-        }
-
-        return node;
-    }
-
-    /**
-     * Merge generated declarations of a lexical environment into a ModuleDeclaration.
-     *
-     * @param node The ModuleDeclaration node.
-     * @param declarations The generated lexical declarations.
-     */
-    export function mergeModuleDeclarationLexicalEnvironment(node: ModuleDeclaration, declarations: Statement[]) {
-        Debug.assert(node.body.kind === SyntaxKind.ModuleBlock);
-        if (declarations !== undefined && declarations.length) {
-            const mutableNode = cloneNode(node, /*location*/ node, node.flags, /*parent*/ undefined, /*original*/ node);
-            mutableNode.body = mergeBlockLexicalEnvironment(<ModuleBlock>node.body, declarations);
-            return mutableNode;
-        }
-
-        return node;
-    }
-
-    /**
-     * Merge generated declarations of a lexical environment into a FunctionLikeDeclaration.
-     *
-     * @param node The function-like node.
-     * @param declarations The generated lexical declarations.
-     */
-    function mergeFunctionLikeLexicalEnvironment(node: FunctionLikeDeclaration, declarations: Statement[]) {
-        Debug.assert(node.body !== undefined);
-        if (declarations !== undefined && declarations.length) {
-            const mutableNode = cloneNode(node, /*location*/ node, node.flags, /*parent*/ undefined, /*original*/ node);
-            mutableNode.body = mergeConciseBodyLexicalEnvironment(mutableNode.body, declarations);
-            return mutableNode;
-        }
-
-        return node;
-    }
-
-    /**
-     * Merges generated lexical declarations into the FunctionBody of a non-arrow function-like declaration.
-     *
-     * @param node The ConciseBody of an arrow function.
-     * @param declarations The lexical declarations to merge.
-     */
-    export function mergeFunctionBodyLexicalEnvironment(body: FunctionBody, declarations: Statement[]) {
-        if (declarations !== undefined && declarations.length > 0) {
-            return mergeBlockLexicalEnvironment(body, declarations);
-        }
-
-        return body;
-    }
-
-    /**
-     * Merges generated lexical declarations into the ConciseBody of an ArrowFunction.
-     *
-     * @param node The ConciseBody of an arrow function.
-     * @param declarations The lexical declarations to merge.
-     */
-    export function mergeConciseBodyLexicalEnvironment(body: ConciseBody, declarations: Statement[]) {
-        if (declarations !== undefined && declarations.length > 0) {
-            if (isBlock(body)) {
-                return mergeBlockLexicalEnvironment(body, declarations);
-            }
-            else {
-                return createBlock([
-                    createReturn(body),
-                    ...declarations
-                ]);
-            }
-        }
-
-        return body;
-    }
-
-    /**
-     * Merge generated declarations of a lexical environment into a FunctionBody or ModuleBlock.
-     *
-     * @param node The block into which to merge lexical declarations.
-     * @param declarations The lexical declarations to merge.
-     */
-    function mergeBlockLexicalEnvironment<T extends Block>(node: T, declarations: Statement[]) {
-        const mutableNode = cloneNode(node, /*location*/ node, node.flags, /*parent*/ undefined, /*original*/ node);
-        mutableNode.statements = mergeStatements(node.statements, declarations);
-        return mutableNode;
-    }
-
-    /**
-     * Merge generated declarations of a lexical environment into a NodeArray of Statement.
-     *
-     * @param statements The node array to concatentate with the supplied lexical declarations.
-     * @param declarations The lexical declarations to merge.
-     */
-    function mergeStatements(statements: NodeArray<Statement>, declarations: Statement[]) {
-        return createNodeArray(concatenate(statements, declarations), /*location*/ statements);
-    }
-
-    /**
-     * Tries to lift a NodeArrayNode to a Node. This is primarily used to
-     * lift multiple statements into a single Block.
-     *
-     * @param node The visited Node.
-     * @param options Options used to control lift behavior.
-     */
-    function liftNode(node: Node, lifter: (nodes: NodeArray<Node>) => Node): Node {
-        if (node === undefined) {
-            return undefined;
-        }
-        else if (isNodeArrayNode(node)) {
-            const lift = lifter || extractSingleNode;
-            return lift(node.nodes);
-        }
-        else {
-            return node;
-        }
-    }
-
-    /**
-     * Lifts a NodeArray containing only Statement nodes to a block.
-     *
-     * @param nodes The NodeArray.
-     */
-    function liftToBlock(nodes: NodeArray<Node>) {
-        Debug.assert(every(nodes, isStatement), "Cannot lift nodes to a Block.");
-        return createBlock(<NodeArray<Statement>>nodes);
-    }
-
-    /**
-     * Extracts the single node from a NodeArray.
-     *
-     * @param nodes The NodeArray.
-     */
-    function extractSingleNode(nodes: NodeArray<Node>) {
-        Debug.assert(nodes.length <= 1, "Too many nodes written to output.");
-        return nodes.length > 0 ? nodes[0] : undefined;
-    }
-
-    /**
-     * Aggregates the TransformFlags for a Node and its subtree.
-     */
-    export function aggregateTransformFlags(node: Node): void {
-        aggregateTransformFlagsForNode(node);
-    }
-
-    /**
-     * Aggregates the TransformFlags for a Node and its subtree. The flags for the subtree are
-     * computed first, then the transform flags for the current node are computed from the subtree
-     * flags and the state of the current node. Finally, the transform flags of the node are
-     * returned, excluding any flags that should not be included in its parent node's subtree
-     * flags.
-     */
-    function aggregateTransformFlagsForNode(node: Node): TransformFlags {
-        if (node === undefined) {
-            return <TransformFlags>0;
-        }
-
-        if (node.transformFlags === undefined) {
-            const subtreeFlags = aggregateTransformFlagsForSubtree(node);
-            return computeTransformFlagsForNode(node, subtreeFlags);
-        }
-
-        return node.transformFlags & ~node.excludeTransformFlags;
-    }
-
-    /**
-     * Aggregates the transform flags for the subtree of a node.
-     */
-    function aggregateTransformFlagsForSubtree(node: Node): TransformFlags {
-        // We do not transform ambient declarations or types, so there is no need to
-        // recursively aggregate transform flags.
-        if (node.flags & NodeFlags.Ambient || isTypeNode(node)) {
-            return <TransformFlags>0;
-        }
-
-        // Aggregate the transform flags of each child.
-        return reduceEachChild<TransformFlags>(node, aggregateTransformFlagsForChildNode, 0);
-    }
-
-    /**
-     * Aggregates the TransformFlags of a child node with the TransformFlags of its
-     * siblings.
-     */
-    function aggregateTransformFlagsForChildNode(transformFlags: TransformFlags, child: Node): TransformFlags {
-        return transformFlags | aggregateTransformFlagsForNode(child);
-    }
+/// <reference path="checker.ts" />
+
+/* @internal */
+namespace ts {
+    export type OneOrMore<T extends Node> = T | NodeArrayNode<T>;
+    /**
+     * Describes an edge of a Node, used when traversing a syntax tree.
+     */
+    interface NodeEdge {
+        /** The property name for the edge. */
+        name: string;
+
+        /** Indicates that the result is optional. */
+        optional?: boolean;
+
+        /** A callback used to test whether a node is valid. */
+        test?: (node: Node) => node is Node;
+
+        /** A callback used to lift a NodeArrayNode into a valid node. */
+        lift?: (nodes: NodeArray<Node>) => Node;
+    };
+
+    /**
+     * Describes the shape of a Node.
+     */
+    type NodeTraversalPath = NodeEdge[];
+
+    /**
+     * This map contains information about the shape of each Node in "types.ts" pertaining to how
+     * each node should be traversed during a transformation.
+     *
+     * Each edge corresponds to a property in a Node subtype that should be traversed when visiting
+     * each child. The properties are assigned in the order in which traversal should occur.
+     *
+     * NOTE: This needs to be kept up to date with changes to nodes in "types.ts". Currently, this
+     *       map is not comprehensive. Only node edges relevant to tree transformation are
+     *       currently defined. We may extend this to be more comprehensive, and eventually
+     *       supplant the existing `forEachChild` implementation if performance is not
+     *       significantly impacted.
+     */
+    const nodeEdgeTraversalMap: Map<NodeTraversalPath> = {
+        [SyntaxKind.QualifiedName]: [
+            { name: "left", test: isEntityName },
+            { name: "right", test: isIdentifier },
+        ],
+        [SyntaxKind.ComputedPropertyName]: [
+            { name: "expression", test: isExpression },
+        ],
+        [SyntaxKind.Parameter]: [
+            { name: "decorators", test: isDecorator },
+            { name: "modifiers", test: isModifier },
+            { name: "name", test: isBindingName },
+            { name: "type", test: isTypeNode, optional: true },
+            { name: "initializer", test: isExpression, optional: true },
+        ],
+        [SyntaxKind.Decorator]: [
+            { name: "expression", test: isLeftHandSideExpression },
+        ],
+        [SyntaxKind.PropertyDeclaration]: [
+            { name: "decorators", test: isDecorator },
+            { name: "modifiers", test: isModifier },
+            { name: "name", test: isPropertyName },
+            { name: "type", test: isTypeNode, optional: true },
+            { name: "initializer", test: isExpression, optional: true },
+        ],
+        [SyntaxKind.MethodDeclaration]: [
+            { name: "decorators", test: isDecorator },
+            { name: "modifiers", test: isModifier },
+            { name: "name", test: isPropertyName },
+            { name: "typeParameters", test: isTypeParameter },
+            { name: "parameters", test: isParameter },
+            { name: "type", test: isTypeNode, optional: true },
+            { name: "body", test: isBlock, optional: true },
+        ],
+        [SyntaxKind.Constructor]: [
+            { name: "decorators", test: isDecorator },
+            { name: "modifiers", test: isModifier },
+            { name: "typeParameters", test: isTypeParameter },
+            { name: "parameters", test: isParameter },
+            { name: "type", test: isTypeNode, optional: true },
+            { name: "body", test: isBlock, optional: true },
+        ],
+        [SyntaxKind.GetAccessor]: [
+            { name: "decorators", test: isDecorator },
+            { name: "modifiers", test: isModifier },
+            { name: "name", test: isPropertyName },
+            { name: "typeParameters", test: isTypeParameter },
+            { name: "parameters", test: isParameter },
+            { name: "type", test: isTypeNode, optional: true },
+            { name: "body", test: isBlock, optional: true },
+        ],
+        [SyntaxKind.SetAccessor]: [
+            { name: "decorators", test: isDecorator },
+            { name: "modifiers", test: isModifier },
+            { name: "name", test: isPropertyName },
+            { name: "typeParameters", test: isTypeParameter },
+            { name: "parameters", test: isParameter },
+            { name: "type", test: isTypeNode, optional: true },
+            { name: "body", test: isBlock, optional: true },
+        ],
+        [SyntaxKind.ObjectBindingPattern]: [
+            { name: "elements", test: isBindingElement },
+        ],
+        [SyntaxKind.ArrayBindingPattern]: [
+            { name: "elements", test: isBindingElement },
+        ],
+        [SyntaxKind.BindingElement]: [
+            { name: "propertyName", test: isPropertyName, optional: true },
+            { name: "name", test: isBindingName },
+            { name: "initializer", test: isExpression, optional: true },
+        ],
+        [SyntaxKind.ArrayLiteralExpression]: [
+            { name: "elements", test: isExpression },
+        ],
+        [SyntaxKind.ObjectLiteralExpression]: [
+            { name: "properties", test: isObjectLiteralElement },
+        ],
+        [SyntaxKind.PropertyAccessExpression]: [
+            { name: "expression", test: isLeftHandSideExpression },
+            { name: "name", test: isIdentifier },
+        ],
+        [SyntaxKind.ElementAccessExpression]: [
+            { name: "expression", test: isLeftHandSideExpression },
+            { name: "argumentExpression", test: isExpression },
+        ],
+        [SyntaxKind.CallExpression]: [
+            { name: "expression", test: isLeftHandSideExpression },
+            { name: "typeArguments", test: isTypeNode },
+            { name: "arguments", test: isExpression },
+        ],
+        [SyntaxKind.NewExpression]: [
+            { name: "expression", test: isLeftHandSideExpression },
+            { name: "typeArguments", test: isTypeNode },
+            { name: "arguments", test: isExpression },
+        ],
+        [SyntaxKind.TaggedTemplateExpression]: [
+            { name: "tag", test: isLeftHandSideExpression },
+            { name: "template", test: isTemplate },
+        ],
+        [SyntaxKind.TypeAssertionExpression]: [
+            { name: "type", test: isTypeNode },
+            { name: "expression", test: isUnaryExpression },
+        ],
+        [SyntaxKind.ParenthesizedExpression]: [
+            { name: "expression", test: isExpression },
+        ],
+        [SyntaxKind.FunctionExpression]: [
+            { name: "decorators", test: isDecorator },
+            { name: "modifiers", test: isModifier },
+            { name: "name", test: isIdentifier, optional: true },
+            { name: "typeParameters", test: isTypeParameter },
+            { name: "parameters", test: isParameter },
+            { name: "type", test: isTypeNode, optional: true },
+            { name: "body", test: isBlock, optional: true },
+        ],
+        [SyntaxKind.ArrowFunction]: [
+            { name: "decorators", test: isDecorator },
+            { name: "modifiers", test: isModifier },
+            { name: "typeParameters", test: isTypeParameter },
+            { name: "parameters", test: isParameter },
+            { name: "type", test: isTypeNode, optional: true },
+            { name: "body", test: isConciseBody, lift: liftToBlock },
+        ],
+        [SyntaxKind.DeleteExpression]: [
+            { name: "expression", test: isUnaryExpression },
+        ],
+        [SyntaxKind.TypeOfExpression]: [
+            { name: "expression", test: isUnaryExpression },
+        ],
+        [SyntaxKind.VoidExpression]: [
+            { name: "expression", test: isUnaryExpression },
+        ],
+        [SyntaxKind.AwaitExpression]: [
+            { name: "expression", test: isUnaryExpression },
+        ],
+        [SyntaxKind.PrefixUnaryExpression]: [
+            { name: "operand", test: isUnaryExpression },
+        ],
+        [SyntaxKind.PostfixUnaryExpression]: [
+            { name: "operand", test: isLeftHandSideExpression },
+        ],
+        [SyntaxKind.BinaryExpression]: [
+            { name: "left", test: isExpression },
+            { name: "right", test: isExpression },
+        ],
+        [SyntaxKind.ConditionalExpression]: [
+            { name: "condition", test: isExpression },
+            { name: "whenTrue", test: isExpression },
+            { name: "whenFalse", test: isExpression },
+        ],
+        [SyntaxKind.TemplateExpression]: [
+            { name: "head", test: isTemplateLiteralFragment },
+            { name: "templateSpans", test: isTemplateSpan },
+        ],
+        [SyntaxKind.YieldExpression]: [
+            { name: "expression", test: isExpression, optional: true },
+        ],
+        [SyntaxKind.SpreadElementExpression]: [
+            { name: "expression", test: isExpression },
+        ],
+        [SyntaxKind.ClassExpression]: [
+            { name: "decorators", test: isDecorator },
+            { name: "modifiers", test: isModifier },
+            { name: "name", test: isIdentifier, optional: true },
+            { name: "typeParameters", test: isTypeParameter },
+            { name: "heritageClauses", test: isHeritageClause },
+            { name: "members", test: isClassElement },
+        ],
+        [SyntaxKind.ExpressionWithTypeArguments]: [
+            { name: "expression", test: isLeftHandSideExpression },
+            { name: "typeArguments", test: isTypeNode },
+        ],
+        [SyntaxKind.AsExpression]: [
+            { name: "expression", test: isExpression },
+            { name: "type", test: isTypeNode },
+        ],
+        [SyntaxKind.TemplateSpan]: [
+            { name: "expression", test: isExpression },
+            { name: "literal", test: isTemplateLiteralFragment },
+        ],
+        [SyntaxKind.Block]: [
+            { name: "statements", test: isStatement },
+        ],
+        [SyntaxKind.VariableStatement]: [
+            { name: "decorators", test: isDecorator },
+            { name: "modifiers", test: isModifier },
+            { name: "declarationList", test: isVariableDeclarationList },
+        ],
+        [SyntaxKind.ExpressionStatement]: [
+            { name: "expression", test: isExpression },
+        ],
+        [SyntaxKind.IfStatement]: [
+            { name: "expression", test: isExpression },
+            { name: "thenStatement", test: isStatement, lift: liftToBlock },
+            { name: "elseStatement", test: isStatement, lift: liftToBlock, optional: true },
+        ],
+        [SyntaxKind.DoStatement]: [
+            { name: "statement", test: isStatement, lift: liftToBlock },
+            { name: "expression", test: isExpression },
+        ],
+        [SyntaxKind.WhileStatement]: [
+            { name: "expression", test: isExpression },
+            { name: "statement", test: isStatement, lift: liftToBlock },
+        ],
+        [SyntaxKind.ForStatement]: [
+            { name: "initializer", test: isForInitializer, optional: true },
+            { name: "condition", test: isExpression, optional: true },
+            { name: "incrementor", test: isExpression, optional: true },
+            { name: "statement", test: isStatement, lift: liftToBlock },
+        ],
+        [SyntaxKind.ForInStatement]: [
+            { name: "initializer", test: isForInitializer },
+            { name: "expression", test: isExpression },
+            { name: "statement", test: isStatement, lift: liftToBlock },
+        ],
+        [SyntaxKind.ForOfStatement]: [
+            { name: "initializer", test: isForInitializer },
+            { name: "expression", test: isExpression },
+            { name: "statement", test: isStatement, lift: liftToBlock },
+        ],
+        [SyntaxKind.ContinueStatement]: [
+            { name: "label", test: isIdentifier, optional: true },
+        ],
+        [SyntaxKind.BreakStatement]: [
+            { name: "label", test: isIdentifier, optional: true },
+        ],
+        [SyntaxKind.ReturnStatement]: [
+            { name: "expression", test: isExpression, optional: true },
+        ],
+        [SyntaxKind.WithStatement]: [
+            { name: "expression", test: isExpression },
+            { name: "statement", test: isStatement, lift: liftToBlock },
+        ],
+        [SyntaxKind.SwitchStatement]: [
+            { name: "expression", test: isExpression },
+            { name: "caseBlock", test: isCaseBlock },
+        ],
+        [SyntaxKind.LabeledStatement]: [
+            { name: "label", test: isIdentifier },
+            { name: "statement", test: isStatement, lift: liftToBlock },
+        ],
+        [SyntaxKind.ThrowStatement]: [
+            { name: "expression", test: isExpression },
+        ],
+        [SyntaxKind.TryStatement]: [
+            { name: "tryBlock", test: isBlock },
+            { name: "catchClause", test: isCatchClause, optional: true },
+            { name: "finallyBlock", test: isBlock, optional: true },
+        ],
+        [SyntaxKind.VariableDeclaration]: [
+            { name: "name", test: isBindingName },
+            { name: "type", test: isTypeNode, optional: true },
+            { name: "initializer", test: isExpression, optional: true },
+        ],
+        [SyntaxKind.VariableDeclarationList]: [
+            { name: "declarations", test: isVariableDeclaration },
+        ],
+        [SyntaxKind.FunctionDeclaration]: [
+            { name: "decorators", test: isDecorator },
+            { name: "modifiers", test: isModifier },
+            { name: "name", test: isIdentifier, optional: true },
+            { name: "typeParameters", test: isTypeParameter },
+            { name: "parameters", test: isParameter },
+            { name: "type", test: isTypeNode, optional: true },
+            { name: "body", test: isBlock, optional: true },
+        ],
+        [SyntaxKind.ClassDeclaration]: [
+            { name: "decorators", test: isDecorator },
+            { name: "modifiers", test: isModifier },
+            { name: "name", test: isIdentifier, optional: true },
+            { name: "typeParameters", test: isTypeParameter },
+            { name: "heritageClauses", test: isHeritageClause },
+            { name: "members", test: isClassElement },
+        ],
+        [SyntaxKind.EnumDeclaration]: [
+            { name: "decorators", test: isDecorator },
+            { name: "modifiers", test: isModifier },
+            { name: "name", test: isIdentifier },
+            { name: "members", test: isEnumMember },
+        ],
+        [SyntaxKind.ModuleDeclaration]: [
+            { name: "decorators", test: isDecorator },
+            { name: "modifiers", test: isModifier },
+            { name: "name", test: isModuleName },
+            { name: "body", test: isModuleBody },
+        ],
+        [SyntaxKind.ModuleBlock]: [
+            { name: "statements", test: isStatement },
+        ],
+        [SyntaxKind.CaseBlock]: [
+            { name: "clauses", test: isCaseOrDefaultClause },
+        ],
+        [SyntaxKind.ImportEqualsDeclaration]: [
+            { name: "decorators", test: isDecorator },
+            { name: "modifiers", test: isModifier },
+            { name: "name", test: isIdentifier },
+            { name: "moduleReference", test: isModuleReference },
+        ],
+        [SyntaxKind.ImportDeclaration]: [
+            { name: "decorators", test: isDecorator },
+            { name: "modifiers", test: isModifier },
+            { name: "importClause", test: isImportClause, optional: true },
+            { name: "moduleSpecifier", test: isExpression },
+        ],
+        [SyntaxKind.ImportClause]: [
+            { name: "name", test: isIdentifier, optional: true },
+            { name: "namedBindings", test: isNamedImportBindings, optional: true },
+        ],
+        [SyntaxKind.NamespaceImport]: [
+            { name: "name", test: isIdentifier },
+        ],
+        [SyntaxKind.NamedImports]: [
+            { name: "elements", test: isImportSpecifier },
+        ],
+        [SyntaxKind.ImportSpecifier]: [
+            { name: "propertyName", test: isIdentifier, optional: true },
+            { name: "name", test: isIdentifier },
+        ],
+        [SyntaxKind.ExportAssignment]: [
+            { name: "decorators", test: isDecorator },
+            { name: "modifiers", test: isModifier },
+            { name: "expression", test: isExpression },
+        ],
+        [SyntaxKind.ExportDeclaration]: [
+            { name: "decorators", test: isDecorator },
+            { name: "modifiers", test: isModifier },
+            { name: "exportClause", test: isNamedExports, optional: true },
+            { name: "moduleSpecifier", test: isExpression, optional: true },
+        ],
+        [SyntaxKind.NamedExports]: [
+            { name: "elements", test: isExportSpecifier },
+        ],
+        [SyntaxKind.ExportSpecifier]: [
+            { name: "propertyName", test: isIdentifier, optional: true },
+            { name: "name", test: isIdentifier },
+        ],
+        [SyntaxKind.ExternalModuleReference]: [
+            { name: "expression", test: isExpression, optional: true },
+        ],
+        [SyntaxKind.JsxElement]: [
+            { name: "openingElement", test: isJsxOpeningElement },
+            { name: "children", test: isJsxChild },
+            { name: "closingElement", test: isJsxClosingElement },
+        ],
+        [SyntaxKind.JsxSelfClosingElement]: [
+            { name: "tagName", test: isEntityName },
+            { name: "attributes", test: isJsxAttributeLike },
+        ],
+        [SyntaxKind.JsxOpeningElement]: [
+            { name: "tagName", test: isEntityName },
+            { name: "attributes", test: isJsxAttributeLike },
+        ],
+        [SyntaxKind.JsxClosingElement]: [
+            { name: "tagName", test: isEntityName },
+        ],
+        [SyntaxKind.JsxAttribute]: [
+            { name: "name", test: isIdentifier },
+            { name: "initializer", test: isExpression, optional: true },
+        ],
+        [SyntaxKind.JsxSpreadAttribute]: [
+            { name: "expression", test: isExpression },
+        ],
+        [SyntaxKind.JsxExpression]: [
+            { name: "expression", test: isExpression, optional: true },
+        ],
+        [SyntaxKind.CaseClause]: [
+            { name: "expression", test: isExpression },
+            { name: "statements", test: isStatement },
+        ],
+        [SyntaxKind.DefaultClause]: [
+            { name: "statements", test: isStatement },
+        ],
+        [SyntaxKind.HeritageClause]: [
+            { name: "types", test: isExpressionWithTypeArguments },
+        ],
+        [SyntaxKind.CatchClause]: [
+            { name: "variableDeclaration", test: isVariableDeclaration },
+            { name: "block", test: isBlock },
+        ],
+        [SyntaxKind.PropertyAssignment]: [
+            { name: "name", test: isPropertyName },
+            { name: "initializer", test: isExpression },
+        ],
+        [SyntaxKind.ShorthandPropertyAssignment]: [
+            { name: "name", test: isIdentifier },
+            { name: "objectAssignmentInitializer", test: isExpression, optional: true },
+        ],
+        [SyntaxKind.EnumMember]: [
+            { name: "name", test: isPropertyName },
+            { name: "initializer", test: isExpression, optional: true },
+        ],
+        [SyntaxKind.SourceFile]: [
+            { name: "statements", test: isStatement },
+        ],
+    };
+
+    /**
+     * Similar to `reduceLeft`, performs a reduction against each child of a node.
+     * NOTE: Unlike `forEachChild`, this does *not* visit every node. Only nodes added to the
+     *       `nodeEdgeTraversalMap` above will be visited.
+     *
+     * @param node The node containing the children to reduce.
+     * @param f The callback function
+     * @param initial The initial value to supply to the reduction.
+     */
+    export function reduceEachChild<T>(node: Node, f: (memo: T, node: Node) => T, initial: T) {
+        if (node === undefined) {
+            return undefined;
+        }
+
+        let result = initial;
+        const edgeTraversalPath = nodeEdgeTraversalMap[node.kind];
+        if (edgeTraversalPath) {
+            for (const edge of edgeTraversalPath) {
+                const value = (<Map<any>>node)[edge.name];
+                if (value !== undefined) {
+                    result = isArray(value)
+                        ? reduceLeft(<NodeArray<Node>>value, f, result)
+                        : f(result, <Node>value);
+                }
+            }
+        }
+
+        return result;
+    }
+
+    /**
+     * Visits a Node using the supplied visitor, possibly returning a new Node in its place.
+     *
+     * @param node The Node to visit.
+     * @param visitor The callback used to visit the Node.
+     * @param test A callback to execute to verify the Node is valid.
+     * @param optional An optional value indicating whether the Node is itself optional.
+     * @param lift An optional callback to execute to lift a NodeArrayNode into a valid Node.
+     */
+    export function visitNode<T extends Node>(node: T, visitor: (node: Node) => Node, test: (node: Node) => boolean, optional?: boolean, lift?: (node: NodeArray<Node>) => T): T {
+        if (node === undefined) {
+            return undefined;
+        }
+
+        const visited = visitor(node);
+        if (visited === node) {
+            return node;
+        }
+
+        const lifted = liftNode(visited, lift);
+        if (lifted === undefined) {
+            Debug.assert(optional, "Node not optional.");
+            return undefined;
+        }
+
+        Debug.assert(test === undefined || test(visited), "Wrong node type after visit.");
+        aggregateTransformFlags(visited);
+        return <T>visited;
+    }
+
+    /**
+     * Visits a NodeArray using the supplied visitor, possibly returning a new NodeArray in its place.
+     *
+     * @param nodes The NodeArray to visit.
+     * @param visitor The callback used to visit a Node.
+     * @param test A node test to execute for each node.
+     * @param start An optional value indicating the starting offset at which to start visiting.
+     * @param count An optional value indicating the maximum number of nodes to visit.
+     */
+    export function visitNodes<T extends Node, TArray extends NodeArray<T>>(nodes: TArray, visitor: (node: Node) => Node, test: (node: Node) => boolean, start?: number, count?: number): TArray {
+        if (nodes === undefined) {
+            return undefined;
+        }
+
+        let updated: T[];
+
+        // Ensure start and count have valid values
+        const length = nodes.length;
+        if (start === undefined || start < 0) {
+            start = 0;
+        }
+
+        if (count === undefined || count > length - start) {
+            count = length - start;
+        }
+
+        // If we are not visiting all of the original nodes, we must always create a new array.
+        if (start > 0 || count < length) {
+            updated = [];
+        }
+
+        // Visit each original node.
+        for (let i = 0; i < count; i++) {
+            const node = nodes[i + start];
+            const visited = node && <OneOrMore<T>>visitor(node);
+            if (updated !== undefined || visited === undefined || visited !== node) {
+                if (updated === undefined) {
+                    // Ensure we have a copy of `nodes`, up to the current index.
+                    updated = nodes.slice(0, i);
+                }
+
+                if (visited !== node) {
+                    aggregateTransformFlags(visited);
+                }
+
+                addNode(updated, visited, test);
+            }
+        }
+
+        if (updated !== undefined) {
+            return <TArray>(isModifiersArray(nodes)
+                ? createModifiersArray(updated, nodes)
+                : createNodeArray(updated, nodes));
+        }
+
+        return nodes;
+    }
+
+    /**
+     * Visits each child of a Node using the supplied visitor, possibly returning a new Node of the same kind in its place.
+     *
+     * @param node The Node whose children will be visited.
+     * @param visitor The callback used to visit each child.
+     * @param context A lexical environment context for the visitor.
+     */
+    export function visitEachChild<T extends Node>(node: T, visitor: (node: Node) => Node, context: LexicalEnvironment): T;
+    export function visitEachChild<T extends Node>(node: T & Map<any>, visitor: (node: Node) => Node, context: LexicalEnvironment): T {
+        if (node === undefined) {
+            return undefined;
+        }
+
+        let updated: T & Map<any>;
+
+        // If this node starts a new lexical environment, start a new lexical environment on the context.
+        const isNewLexicalEnvironment = nodeStartsNewLexicalEnvironment(node);
+        if (isNewLexicalEnvironment) {
+            context.startLexicalEnvironment();
+        }
+
+        const edgeTraversalPath = nodeEdgeTraversalMap[node.kind];
+        if (edgeTraversalPath) {
+            for (const edge of edgeTraversalPath) {
+                const value = <Node | NodeArray<Node>>node[edge.name];
+                if (value !== undefined) {
+                    const visited = visitEdge(edge, value, visitor);
+                    if (updated !== undefined || visited !== value) {
+                        if (updated === undefined) {
+                            updated = cloneNode(node, /*location*/ node, node.flags & ~NodeFlags.Modifier, /*parent*/ undefined, /*original*/ node);
+                        }
+
+                        if (visited && isArray(visited) && isModifiersArray(visited)) {
+                            updated[edge.name] = visited;
+                            updated.flags |= visited.flags;
+                        }
+                        else {
+                            updated[edge.name] = visited;
+                        }
+                    }
+                }
+            }
+        }
+
+        if (updated === undefined) {
+            updated = node;
+        }
+
+        if (isNewLexicalEnvironment) {
+            const declarations = context.endLexicalEnvironment();
+            if (declarations !== undefined && declarations.length > 0) {
+                updated = <T>mergeLexicalEnvironment(updated, declarations);
+            }
+        }
+
+        if (updated !== node) {
+            aggregateTransformFlags(updated);
+        }
+
+        return updated;
+    }
+
+    /**
+     * Visits a node edge.
+     *
+     * @param edge The edge of the Node.
+     * @param value The Node or NodeArray value for the edge.
+     * @param visitor A callback used to visit the node.
+     */
+    function visitEdge(edge: NodeEdge, value: Node | NodeArray<Node>, visitor: (node: Node) => Node) {
+        return isArray(value)
+            ? visitNodes(<NodeArray<Node>>value, visitor, edge.test, /*start*/ undefined, /*count*/ undefined)
+            : visitNode(<Node>value, visitor, edge.test, edge.optional, edge.lift);
+    }
+
+    /**
+     * Appends a node to an array.
+     *
+     * @param to The destination array.
+     * @param from The source Node or NodeArrayNode.
+     * @param test The node test used to validate each node.
+     */
+    export function addNode<T extends Node>(to: T[], from: OneOrMore<T>, test?: (node: Node) => boolean) {
+        if (to !== undefined && from !== undefined) {
+            if (isNodeArrayNode(from)) {
+                addNodes(to, from.nodes, test);
+            }
+            else {
+                Debug.assert(test === undefined || test(from), "Wrong node type after visit.");
+                to.push(from);
+            }
+        }
+    }
+
+    /**
+     * Appends an array of nodes to an array.
+     *
+     * @param to The destination NodeArray.
+     * @param from The source array of Node or NodeArrayNode.
+     * @param test The node test used to validate each node.
+     */
+    export function addNodes<T extends Node>(to: T[], from: OneOrMore<T>[], test?: (node: Node) => boolean) {
+        if (to !== undefined && from !== undefined) {
+            for (const node of from) {
+                addNode(to, node, test);
+            }
+        }
+    }
+
+    /**
+     * Merge generated declarations of a lexical environment.
+     *
+     * @param node The source node.
+     * @param declarations The generated lexical declarations.
+     */
+    function mergeLexicalEnvironment(node: Node, declarations: Statement[]): Node {
+        switch (node.kind) {
+            case SyntaxKind.SourceFile:
+                return mergeSourceFileLexicalEnvironment(<SourceFile>node, declarations);
+
+            case SyntaxKind.ModuleDeclaration:
+                return mergeModuleDeclarationLexicalEnvironment(<ModuleDeclaration>node, declarations);
+
+            case SyntaxKind.FunctionDeclaration:
+            case SyntaxKind.FunctionExpression:
+            case SyntaxKind.MethodDeclaration:
+            case SyntaxKind.GetAccessor:
+            case SyntaxKind.SetAccessor:
+            case SyntaxKind.Constructor:
+            case SyntaxKind.ArrowFunction:
+                return mergeFunctionLikeLexicalEnvironment(<FunctionLikeDeclaration>node, declarations);
+        }
+
+        Debug.fail("Node is not a valid lexical environment.");
+    }
+
+    /**
+     * Merge generated declarations of a lexical environment into a SourceFile.
+     *
+     * @param node The SourceFile node.
+     * @param declarations The generated lexical declarations.
+     */
+    export function mergeSourceFileLexicalEnvironment(node: SourceFile, declarations: Statement[]) {
+        if (declarations !== undefined && declarations.length) {
+            const mutableNode = cloneNode(node, /*location*/ node, node.flags, /*parent*/ undefined, /*original*/ node);
+            mutableNode.statements = mergeStatements(mutableNode.statements, declarations);
+            return mutableNode;
+        }
+
+        return node;
+    }
+
+    /**
+     * Merge generated declarations of a lexical environment into a ModuleDeclaration.
+     *
+     * @param node The ModuleDeclaration node.
+     * @param declarations The generated lexical declarations.
+     */
+    export function mergeModuleDeclarationLexicalEnvironment(node: ModuleDeclaration, declarations: Statement[]) {
+        Debug.assert(node.body.kind === SyntaxKind.ModuleBlock);
+        if (declarations !== undefined && declarations.length) {
+            const mutableNode = cloneNode(node, /*location*/ node, node.flags, /*parent*/ undefined, /*original*/ node);
+            mutableNode.body = mergeBlockLexicalEnvironment(<ModuleBlock>node.body, declarations);
+            return mutableNode;
+        }
+
+        return node;
+    }
+
+    /**
+     * Merge generated declarations of a lexical environment into a FunctionLikeDeclaration.
+     *
+     * @param node The function-like node.
+     * @param declarations The generated lexical declarations.
+     */
+    function mergeFunctionLikeLexicalEnvironment(node: FunctionLikeDeclaration, declarations: Statement[]) {
+        Debug.assert(node.body !== undefined);
+        if (declarations !== undefined && declarations.length) {
+            const mutableNode = cloneNode(node, /*location*/ node, node.flags, /*parent*/ undefined, /*original*/ node);
+            mutableNode.body = mergeConciseBodyLexicalEnvironment(mutableNode.body, declarations);
+            return mutableNode;
+        }
+
+        return node;
+    }
+
+    /**
+     * Merges generated lexical declarations into the FunctionBody of a non-arrow function-like declaration.
+     *
+     * @param node The ConciseBody of an arrow function.
+     * @param declarations The lexical declarations to merge.
+     */
+    export function mergeFunctionBodyLexicalEnvironment(body: FunctionBody, declarations: Statement[]) {
+        if (declarations !== undefined && declarations.length > 0) {
+            return mergeBlockLexicalEnvironment(body, declarations);
+        }
+
+        return body;
+    }
+
+    /**
+     * Merges generated lexical declarations into the ConciseBody of an ArrowFunction.
+     *
+     * @param node The ConciseBody of an arrow function.
+     * @param declarations The lexical declarations to merge.
+     */
+    export function mergeConciseBodyLexicalEnvironment(body: ConciseBody, declarations: Statement[]) {
+        if (declarations !== undefined && declarations.length > 0) {
+            if (isBlock(body)) {
+                return mergeBlockLexicalEnvironment(body, declarations);
+            }
+            else {
+                return createBlock([
+                    createReturn(body),
+                    ...declarations
+                ]);
+            }
+        }
+
+        return body;
+    }
+
+    /**
+     * Merge generated declarations of a lexical environment into a FunctionBody or ModuleBlock.
+     *
+     * @param node The block into which to merge lexical declarations.
+     * @param declarations The lexical declarations to merge.
+     */
+    function mergeBlockLexicalEnvironment<T extends Block>(node: T, declarations: Statement[]) {
+        const mutableNode = cloneNode(node, /*location*/ node, node.flags, /*parent*/ undefined, /*original*/ node);
+        mutableNode.statements = mergeStatements(node.statements, declarations);
+        return mutableNode;
+    }
+
+    /**
+     * Merge generated declarations of a lexical environment into a NodeArray of Statement.
+     *
+     * @param statements The node array to concatentate with the supplied lexical declarations.
+     * @param declarations The lexical declarations to merge.
+     */
+    function mergeStatements(statements: NodeArray<Statement>, declarations: Statement[]) {
+        return createNodeArray(concatenate(statements, declarations), /*location*/ statements);
+    }
+
+    /**
+     * Tries to lift a NodeArrayNode to a Node. This is primarily used to
+     * lift multiple statements into a single Block.
+     *
+     * @param node The visited Node.
+     * @param options Options used to control lift behavior.
+     */
+    function liftNode(node: Node, lifter: (nodes: NodeArray<Node>) => Node): Node {
+        if (node === undefined) {
+            return undefined;
+        }
+        else if (isNodeArrayNode(node)) {
+            const lift = lifter || extractSingleNode;
+            return lift(node.nodes);
+        }
+        else {
+            return node;
+        }
+    }
+
+    /**
+     * Lifts a NodeArray containing only Statement nodes to a block.
+     *
+     * @param nodes The NodeArray.
+     */
+    function liftToBlock(nodes: NodeArray<Node>) {
+        Debug.assert(every(nodes, isStatement), "Cannot lift nodes to a Block.");
+        return createBlock(<NodeArray<Statement>>nodes);
+    }
+
+    /**
+     * Extracts the single node from a NodeArray.
+     *
+     * @param nodes The NodeArray.
+     */
+    function extractSingleNode(nodes: NodeArray<Node>) {
+        Debug.assert(nodes.length <= 1, "Too many nodes written to output.");
+        return nodes.length > 0 ? nodes[0] : undefined;
+    }
+
+    /**
+     * Aggregates the TransformFlags for a Node and its subtree.
+     */
+    export function aggregateTransformFlags(node: Node): void {
+        aggregateTransformFlagsForNode(node);
+    }
+
+    /**
+     * Aggregates the TransformFlags for a Node and its subtree. The flags for the subtree are
+     * computed first, then the transform flags for the current node are computed from the subtree
+     * flags and the state of the current node. Finally, the transform flags of the node are
+     * returned, excluding any flags that should not be included in its parent node's subtree
+     * flags.
+     */
+    function aggregateTransformFlagsForNode(node: Node): TransformFlags {
+        if (node === undefined) {
+            return <TransformFlags>0;
+        }
+
+        if (node.transformFlags === undefined) {
+            const subtreeFlags = aggregateTransformFlagsForSubtree(node);
+            return computeTransformFlagsForNode(node, subtreeFlags);
+        }
+
+        return node.transformFlags & ~node.excludeTransformFlags;
+    }
+
+    /**
+     * Aggregates the transform flags for the subtree of a node.
+     */
+    function aggregateTransformFlagsForSubtree(node: Node): TransformFlags {
+        // We do not transform ambient declarations or types, so there is no need to
+        // recursively aggregate transform flags.
+        if (node.flags & NodeFlags.Ambient || isTypeNode(node)) {
+            return <TransformFlags>0;
+        }
+
+        // Aggregate the transform flags of each child.
+        return reduceEachChild<TransformFlags>(node, aggregateTransformFlagsForChildNode, 0);
+    }
+
+    /**
+     * Aggregates the TransformFlags of a child node with the TransformFlags of its
+     * siblings.
+     */
+    function aggregateTransformFlagsForChildNode(transformFlags: TransformFlags, child: Node): TransformFlags {
+        return transformFlags | aggregateTransformFlagsForNode(child);
+    }
 }